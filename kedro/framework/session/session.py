--- conflicted
+++ resolved
@@ -357,13 +357,8 @@
 
         try:
             pipeline = pipelines[name]
-<<<<<<< HEAD
         except KeyError as exc:
-            raise KedroContextError(
-=======
-        except (TypeError, KeyError) as exc:
             raise ValueError(
->>>>>>> b6a51890
                 f"Failed to find the pipeline named '{name}'. "
                 f"It needs to be generated and returned "
                 f"by the 'register_pipelines' function."
