"""``PartitionedDataset`` loads and saves partitioned file-like data using the
underlying dataset definition. It also uses `fsspec` for filesystem level operations.
"""
from __future__ import annotations

import operator
import warnings
from copy import deepcopy
from typing import Any, Callable
from urllib.parse import urlparse

from cachetools import Cache, cachedmethod

from kedro import KedroDeprecationWarning
from kedro.io.core import (
    VERSION_KEY,
    VERSIONED_FLAG_KEY,
    AbstractDataset,
    DatasetError,
    parse_dataset_definition,
)
from kedro.io.data_catalog import CREDENTIALS_KEY
from kedro.utils import load_obj

DATASET_CREDENTIALS_KEY = "dataset_credentials"
CHECKPOINT_CREDENTIALS_KEY = "checkpoint_credentials"

KEY_PROPAGATION_WARNING = (
    "Top-level %(keys)s will not propagate into the %(target)s since "
    "%(keys)s were explicitly defined in the %(target)s config."
)

S3_PROTOCOLS = ("s3", "s3a", "s3n")


class PartitionedDataset(AbstractDataset):
    # noqa: too-many-instance-attributes,protected-access
    """``PartitionedDataset`` loads and saves partitioned file-like data using the
    underlying dataset definition. For filesystem level operations it uses `fsspec`:
    https://github.com/intake/filesystem_spec.

    It also supports advanced features like
    `lazy saving <https://docs.kedro.org/en/stable/data/\
    partitioned_and_incremental_datasets.html#partitioned-dataset-lazy-saving>`_.

    Example usage for the
    `YAML API <https://kedro.readthedocs.io/en/stable/data/\
    data_catalog_yaml_examples.html>`_:


    .. code-block:: yaml

        station_data:
          type: PartitionedDataset
          path: data/03_primary/station_data
          dataset:
            type: pandas.CSVDataset
            load_args:
              sep: '\\t'
            save_args:
              sep: '\\t'
              index: true
          filename_suffix: '.dat'

    Example usage for the
    `Python API <https://kedro.readthedocs.io/en/stable/data/\
    advanced_data_catalog_usage.html>`_:
    ::

        >>> import pandas as pd
        >>> from kedro.io import PartitionedDataset
        >>>
        >>> # Create a fake pandas dataframe with 10 rows of data
        >>> df = pd.DataFrame([{"DAY_OF_MONTH": str(i), "VALUE": i} for i in range(1, 11)])
        >>>
        >>> # Convert it to a dict of pd.DataFrame with DAY_OF_MONTH as the dict key
        >>> dict_df = {
                day_of_month: df[df["DAY_OF_MONTH"] == day_of_month]
                for day_of_month in df["DAY_OF_MONTH"]
            }
        >>>
        >>> # Save it as small paritions with DAY_OF_MONTH as the partition key
        >>> dataset = PartitionedDataset(
                path="df_with_partition",
                dataset="pandas.CSVDataset",
                filename_suffix=".csv"
            )
        >>> # This will create a folder `df_with_partition` and save multiple files
        >>> # with the dict key + filename_suffix as filename, i.e. 1.csv, 2.csv etc.
        >>> dataset.save(dict_df)
        >>>
        >>> # This will create lazy load functions instead of loading data into memory immediately.
        >>> loaded = dataset.load()
        >>>
        >>> # Load all the partitions
        >>> for partition_id, partition_load_func in loaded.items():
                # The actual function that loads the data
                partition_data = partition_load_func()
        >>>
        >>> # Add the processing logic for individual partition HERE
        >>> print(partition_data)

    You can also load multiple partitions from a remote storage and combine them
    like this:
    ::

        >>> import pandas as pd
        >>> from kedro.io import PartitionedDataset
        >>>
        >>> # these credentials will be passed to both 'fsspec.filesystem()' call
        >>> # and the dataset initializer
        >>> credentials = {"key1": "secret1", "key2": "secret2"}
        >>>
        >>> dataset = PartitionedDataset(
                path="s3://bucket-name/path/to/folder",
                dataset="pandas.CSVDataset",
                credentials=credentials
            )
        >>> loaded = dataset.load()
        >>> # assert isinstance(loaded, dict)
        >>>
        >>> combine_all = pd.DataFrame()
        >>>
        >>> for partition_id, partition_load_func in loaded.items():
                partition_data = partition_load_func()
                combine_all = pd.concat(
                    [combine_all, partition_data], ignore_index=True, sort=True
                )
        >>>
        >>> new_data = pd.DataFrame({"new": [1, 2]})
        >>> # creates "s3://bucket-name/path/to/folder/new/partition.csv"
        >>> dataset.save({"new/partition.csv": new_data})

    """

    def __init__(  # noqa: too-many-arguments
        self,
        path: str,
        dataset: str | type[AbstractDataset] | dict[str, Any],
        filepath_arg: str = "filepath",
        filename_suffix: str = "",
        credentials: dict[str, Any] = None,
        load_args: dict[str, Any] = None,
        fs_args: dict[str, Any] = None,
        overwrite: bool = False,
        metadata: dict[str, Any] = None,
    ):
        """Creates a new instance of ``PartitionedDataset``.

        Args:
            path: Path to the folder containing partitioned data.
                If path starts with the protocol (e.g., ``s3://``) then the
                corresponding ``fsspec`` concrete filesystem implementation will
                be used. If protocol is not specified,
                ``fsspec.implementations.local.LocalFileSystem`` will be used.
                **Note:** Some concrete implementations are bundled with ``fsspec``,
                while others (like ``s3`` or ``gcs``) must be installed separately
                prior to usage of the ``PartitionedDataset``.
            dataset: Underlying dataset definition. This is used to instantiate
                the dataset for each file located inside the ``path``.
                Accepted formats are:
                a) object of a class that inherits from ``AbstractDataset``
                b) a string representing a fully qualified class name to such class
                c) a dictionary with ``type`` key pointing to a string from b),
                other keys are passed to the Dataset initializer.
                Credentials for the dataset can be explicitly specified in
                this configuration.
            filepath_arg: Underlying dataset initializer argument that will
                contain a path to each corresponding partition file.
                If unspecified, defaults to "filepath".
            filename_suffix: If specified, only partitions that end with this
                string will be processed.
            credentials: Protocol-specific options that will be passed to
                ``fsspec.filesystem``
                https://filesystem-spec.readthedocs.io/en/latest/api.html#fsspec.filesystem
                and the dataset initializer. If the dataset config contains
                explicit credentials spec, then such spec will take precedence.
                All possible credentials management scenarios are documented here:
                https://docs.kedro.org/en/stable/data/partitioned_and_incremental_datasets.html#partitioned-dataset-credentials
            load_args: Keyword arguments to be passed into ``find()`` method of
                the filesystem implementation.
            fs_args: Extra arguments to pass into underlying filesystem class constructor
                (e.g. `{"project": "my-project"}` for ``GCSFileSystem``)
            overwrite: If True, any existing partitions will be removed.
            metadata: Any arbitrary metadata.
                This is ignored by Kedro, but may be consumed by users or external plugins.

        Raises:
            DatasetError: If versioning is enabled for the underlying dataset.
        """
        # noqa: import-outside-toplevel
        from fsspec.utils import infer_storage_options  # for performance reasons

        super().__init__()

        warnings.warn(
            "'PartitionedDataset' has been moved to `kedro-datasets` and will be removed in Kedro 0.19.0.",
            KedroDeprecationWarning,
        )

        self._path = path
        self._filename_suffix = filename_suffix
        self._overwrite = overwrite
        self._protocol = infer_storage_options(self._path)["protocol"]
        self._partition_cache: Cache = Cache(maxsize=1)
        self.metadata = metadata

        dataset = dataset if isinstance(dataset, dict) else {"type": dataset}
        self._dataset_type, self._dataset_config = parse_dataset_definition(dataset)
        if VERSION_KEY in self._dataset_config:
            raise DatasetError(
                f"'{self.__class__.__name__}' does not support versioning of the "
                f"underlying dataset. Please remove '{VERSIONED_FLAG_KEY}' flag from "
                f"the dataset definition."
            )

        if credentials:
            if CREDENTIALS_KEY in self._dataset_config:
                self._logger.warning(
                    KEY_PROPAGATION_WARNING,
                    {"keys": CREDENTIALS_KEY, "target": "underlying dataset"},
                )
            else:
                self._dataset_config[CREDENTIALS_KEY] = deepcopy(credentials)

        self._credentials = deepcopy(credentials) or {}

        self._fs_args = deepcopy(fs_args) or {}
        if self._fs_args:
            if "fs_args" in self._dataset_config:
                self._logger.warning(
                    KEY_PROPAGATION_WARNING,
                    {"keys": "filesystem arguments", "target": "underlying dataset"},
                )
            else:
                self._dataset_config["fs_args"] = deepcopy(self._fs_args)

        self._filepath_arg = filepath_arg
        if self._filepath_arg in self._dataset_config:
            warnings.warn(
                f"'{self._filepath_arg}' key must not be specified in the dataset "
                f"definition as it will be overwritten by partition path"
            )

        self._load_args = deepcopy(load_args) or {}
        self._sep = self._filesystem.sep
        # since some filesystem implementations may implement a global cache
        self._invalidate_caches()

    @property
    def _filesystem(self):
        # for performance reasons
        import fsspec  # noqa: import-outside-toplevel

        protocol = "s3" if self._protocol in S3_PROTOCOLS else self._protocol
        return fsspec.filesystem(protocol, **self._credentials, **self._fs_args)

    @property
    def _normalized_path(self) -> str:
        if self._protocol in S3_PROTOCOLS:
            return urlparse(self._path)._replace(scheme="s3").geturl()
        return self._path

    @cachedmethod(cache=operator.attrgetter("_partition_cache"))
    def _list_partitions(self) -> list[str]:
        return [
            path
            for path in self._filesystem.find(self._normalized_path, **self._load_args)
            if path.endswith(self._filename_suffix)
        ]

    def _join_protocol(self, path: str) -> str:
        protocol_prefix = f"{self._protocol}://"
        if self._path.startswith(protocol_prefix) and not path.startswith(
            protocol_prefix
        ):
            return f"{protocol_prefix}{path}"
        return path

    def _partition_to_path(self, path: str):
        dir_path = self._path.rstrip(self._sep)
        path = path.lstrip(self._sep)
        full_path = self._sep.join([dir_path, path]) + self._filename_suffix
        return full_path

    def _path_to_partition(self, path: str) -> str:
        dir_path = self._filesystem._strip_protocol(self._normalized_path)
        path = path.split(dir_path, 1).pop().lstrip(self._sep)
        if self._filename_suffix and path.endswith(self._filename_suffix):
            path = path[: -len(self._filename_suffix)]
        return path

    def _load(self) -> dict[str, Callable[[], Any]]:
        partitions = {}

        for partition in self._list_partitions():
            kwargs = deepcopy(self._dataset_config)
            # join the protocol back since PySpark may rely on it
            kwargs[self._filepath_arg] = self._join_protocol(partition)
            dataset = self._dataset_type(**kwargs)  # type: ignore
            partition_id = self._path_to_partition(partition)
            partitions[partition_id] = dataset.load

        if not partitions:
            raise DatasetError(f"No partitions found in '{self._path}'")

        return partitions

    def _save(self, data: dict[str, Any]) -> None:
        if self._overwrite and self._filesystem.exists(self._normalized_path):
            self._filesystem.rm(self._normalized_path, recursive=True)

        for partition_id, partition_data in sorted(data.items()):
            kwargs = deepcopy(self._dataset_config)
            partition = self._partition_to_path(partition_id)
            # join the protocol back since tools like PySpark may rely on it
            kwargs[self._filepath_arg] = self._join_protocol(partition)
            dataset = self._dataset_type(**kwargs)  # type: ignore
            if callable(partition_data):
                partition_data = partition_data()  # noqa: redefined-loop-name
            dataset.save(partition_data)
        self._invalidate_caches()

    def _describe(self) -> dict[str, Any]:
        clean_dataset_config = (
            {k: v for k, v in self._dataset_config.items() if k != CREDENTIALS_KEY}
            if isinstance(self._dataset_config, dict)
            else self._dataset_config
        )
        return {
            "path": self._path,
            "dataset_type": self._dataset_type.__name__,
            "dataset_config": clean_dataset_config,
        }

    def _invalidate_caches(self):
        self._partition_cache.clear()
        self._filesystem.invalidate_cache(self._normalized_path)

    def _exists(self) -> bool:
        return bool(self._list_partitions())

    def _release(self) -> None:
        super()._release()
        self._invalidate_caches()


class IncrementalDataset(PartitionedDataset):
    """``IncrementalDataset`` inherits from ``PartitionedDataset``, which loads
    and saves partitioned file-like data using the underlying dataset
    definition. For filesystem level operations it uses `fsspec`:
    https://github.com/intake/filesystem_spec. ``IncrementalDataset`` also stores
    the information about the last processed partition in so-called `checkpoint`
    that is persisted to the location of the data partitions by default, so that
    subsequent pipeline run loads only new partitions past the checkpoint.

    Example:
    ::

        >>> from kedro.io import IncrementalDataset
        >>>
        >>> # these credentials will be passed to:
        >>> # a) 'fsspec.filesystem()' call,
        >>> # b) the dataset initializer,
        >>> # c) the checkpoint initializer
        >>> credentials = {"key1": "secret1", "key2": "secret2"}
        >>>
        >>> dataset = IncrementalDataset(
        >>>     path="s3://bucket-name/path/to/folder",
        >>>     dataset="pandas.CSVDataset",
        >>>     credentials=credentials
        >>> )
        >>> loaded = dataset.load()  # loads all available partitions
        >>> # assert isinstance(loaded, dict)
        >>>
        >>> dataset.confirm()  # update checkpoint value to the last processed partition ID
        >>> reloaded = dataset.load()  # still loads all available partitions
        >>>
        >>> dataset.release()  # clears load cache
        >>> # returns an empty dictionary as no new partitions were added
        >>> dataset.load()
    """

    DEFAULT_CHECKPOINT_TYPE = "kedro_datasets.text.TextDataset"
    DEFAULT_CHECKPOINT_FILENAME = "CHECKPOINT"

    def __init__(  # noqa: too-many-arguments
        self,
        path: str,
        dataset: str | type[AbstractDataset] | dict[str, Any],
        checkpoint: str | dict[str, Any] | None = None,
        filepath_arg: str = "filepath",
        filename_suffix: str = "",
        credentials: dict[str, Any] = None,
        load_args: dict[str, Any] = None,
        fs_args: dict[str, Any] = None,
        metadata: dict[str, Any] = None,
    ):

        """Creates a new instance of ``IncrementalDataset``.

        Args:
            path: Path to the folder containing partitioned data.
                If path starts with the protocol (e.g., ``s3://``) then the
                corresponding ``fsspec`` concrete filesystem implementation will
                be used. If protocol is not specified,
                ``fsspec.implementations.local.LocalFileSystem`` will be used.
                **Note:** Some concrete implementations are bundled with ``fsspec``,
                while others (like ``s3`` or ``gcs``) must be installed separately
                prior to usage of the ``PartitionedDataset``.
            dataset: Underlying dataset definition. This is used to instantiate
                the dataset for each file located inside the ``path``.
                Accepted formats are:
                a) object of a class that inherits from ``AbstractDataset``
                b) a string representing a fully qualified class name to such class
                c) a dictionary with ``type`` key pointing to a string from b),
                other keys are passed to the Dataset initializer.
                Credentials for the dataset can be explicitly specified in
                this configuration.
            checkpoint: Optional checkpoint configuration. Accepts a dictionary
                with the corresponding dataset definition including ``filepath``
                (unlike ``dataset`` argument). Checkpoint configuration is
                described here:
                https://docs.kedro.org/en/stable/data/partitioned_and_incremental_datasets.html#checkpoint-configuration
                Credentials for the checkpoint can be explicitly specified
                in this configuration.
            filepath_arg: Underlying dataset initializer argument that will
                contain a path to each corresponding partition file.
                If unspecified, defaults to "filepath".
            filename_suffix: If specified, only partitions that end with this
                string will be processed.
            credentials: Protocol-specific options that will be passed to
                ``fsspec.filesystem``
                https://filesystem-spec.readthedocs.io/en/latest/api.html#fsspec.filesystem,
                the dataset dataset initializer and the checkpoint. If
                the dataset or the checkpoint configuration contains explicit
                credentials spec, then such spec will take precedence.
                All possible credentials management scenarios are documented here:
                https://docs.kedro.org/en/stable/data/partitioned_and_incremental_datasets.html#checkpoint-configuration
            load_args: Keyword arguments to be passed into ``find()`` method of
                the filesystem implementation.
            fs_args: Extra arguments to pass into underlying filesystem class constructor
                (e.g. `{"project": "my-project"}` for ``GCSFileSystem``).
            metadata: Any arbitrary metadata.
                This is ignored by Kedro, but may be consumed by users or external plugins.

        Raises:
            DatasetError: If versioning is enabled for the underlying dataset.
        """

        super().__init__(
            path=path,
            dataset=dataset,
            filepath_arg=filepath_arg,
            filename_suffix=filename_suffix,
            credentials=credentials,
            load_args=load_args,
            fs_args=fs_args,
        )

        warnings.warn(
            "'IncrementalDataset' has been moved to `kedro-datasets` and will be removed in Kedro 0.19.0.",
            KedroDeprecationWarning,
        )

        self._checkpoint_config = self._parse_checkpoint_config(checkpoint)
        self._force_checkpoint = self._checkpoint_config.pop("force_checkpoint", None)
        self.metadata = metadata

        comparison_func = self._checkpoint_config.pop("comparison_func", operator.gt)
        if isinstance(comparison_func, str):
            comparison_func = load_obj(comparison_func)
        self._comparison_func = comparison_func

    def _parse_checkpoint_config(
        self, checkpoint_config: str | dict[str, Any] | None
    ) -> dict[str, Any]:
        checkpoint_config = deepcopy(checkpoint_config)
        if isinstance(checkpoint_config, str):
            checkpoint_config = {"force_checkpoint": checkpoint_config}
        checkpoint_config = checkpoint_config or {}

        for key in {VERSION_KEY, VERSIONED_FLAG_KEY} & checkpoint_config.keys():
            raise DatasetError(
                f"'{self.__class__.__name__}' does not support versioning of the "
                f"checkpoint. Please remove '{key}' key from the checkpoint definition."
            )

        default_checkpoint_path = self._sep.join(
            [self._normalized_path.rstrip(self._sep), self.DEFAULT_CHECKPOINT_FILENAME]
        )
        default_config = {
            "type": self.DEFAULT_CHECKPOINT_TYPE,
            self._filepath_arg: default_checkpoint_path,
        }
        if self._credentials:
            default_config[CREDENTIALS_KEY] = deepcopy(self._credentials)

        if CREDENTIALS_KEY in default_config.keys() & checkpoint_config.keys():
            self._logger.warning(
                KEY_PROPAGATION_WARNING,
                {"keys": CREDENTIALS_KEY, "target": "checkpoint"},
            )

        return {**default_config, **checkpoint_config}

    @cachedmethod(cache=operator.attrgetter("_partition_cache"))
    def _list_partitions(self) -> list[str]:
        checkpoint = self._read_checkpoint()
        checkpoint_path = self._filesystem._strip_protocol(  # noqa: protected-access
            self._checkpoint_config[self._filepath_arg]
        )

        def _is_valid_partition(partition) -> bool:
            if not partition.endswith(self._filename_suffix):
                return False
            if partition == checkpoint_path:
                return False
            if checkpoint is None:
                # nothing was processed yet
                return True
            partition_id = self._path_to_partition(partition)
            return self._comparison_func(partition_id, checkpoint)

        return sorted(
            part
            for part in self._filesystem.find(self._normalized_path, **self._load_args)
            if _is_valid_partition(part)
        )

    @property
    def _checkpoint(self) -> AbstractDataset:
        type_, kwargs = parse_dataset_definition(self._checkpoint_config)
        return type_(**kwargs)  # type: ignore

    def _read_checkpoint(self) -> str | None:
        if self._force_checkpoint is not None:
            return self._force_checkpoint
        try:
            return self._checkpoint.load()
        except DatasetError:
            return None

    def _load(self) -> dict[str, Callable[[], Any]]:
        partitions = {}

        for partition in self._list_partitions():
            partition_id = self._path_to_partition(partition)
            kwargs = deepcopy(self._dataset_config)
            # join the protocol back since PySpark may rely on it
            kwargs[self._filepath_arg] = self._join_protocol(partition)
            partitions[partition_id] = self._dataset_type(  # type: ignore
                **kwargs
            ).load()

        return partitions

    def confirm(self) -> None:
        """Confirm the dataset by updating the checkpoint value to the latest
        processed partition ID"""
        partition_ids = [self._path_to_partition(p) for p in self._list_partitions()]
        if partition_ids:
<<<<<<< HEAD
            self._checkpoint.save(partition_ids[-1])  # checkpoint to last partition


_DEPRECATED_CLASSES = {
    "PartitionedDataSet": PartitionedDataset,
    "IncrementalDataSet": IncrementalDataset,
}


def __getattr__(name):
    if name in _DEPRECATED_CLASSES:
        alias = _DEPRECATED_CLASSES[name]
        warnings.warn(
            f"{repr(name)} has been renamed to {repr(alias.__name__)}, "
            f"and the alias will be removed in Kedro 0.19.0",
            KedroDeprecationWarning,
            stacklevel=2,
        )
        return alias
    raise AttributeError(f"module {repr(__name__)} has no attribute {repr(name)}")
=======
            self._checkpoint.save(partition_ids[-1])  # checkpoint to last partition
>>>>>>> eb8f63fc
<|MERGE_RESOLUTION|>--- conflicted
+++ resolved
@@ -11,7 +11,6 @@
 
 from cachetools import Cache, cachedmethod
 
-from kedro import KedroDeprecationWarning
 from kedro.io.core import (
     VERSION_KEY,
     VERSIONED_FLAG_KEY,
@@ -192,11 +191,6 @@
         from fsspec.utils import infer_storage_options  # for performance reasons
 
         super().__init__()
-
-        warnings.warn(
-            "'PartitionedDataset' has been moved to `kedro-datasets` and will be removed in Kedro 0.19.0.",
-            KedroDeprecationWarning,
-        )
 
         self._path = path
         self._filename_suffix = filename_suffix
@@ -458,11 +452,6 @@
             fs_args=fs_args,
         )
 
-        warnings.warn(
-            "'IncrementalDataset' has been moved to `kedro-datasets` and will be removed in Kedro 0.19.0.",
-            KedroDeprecationWarning,
-        )
-
         self._checkpoint_config = self._parse_checkpoint_config(checkpoint)
         self._force_checkpoint = self._checkpoint_config.pop("force_checkpoint", None)
         self.metadata = metadata
@@ -560,27 +549,4 @@
         processed partition ID"""
         partition_ids = [self._path_to_partition(p) for p in self._list_partitions()]
         if partition_ids:
-<<<<<<< HEAD
-            self._checkpoint.save(partition_ids[-1])  # checkpoint to last partition
-
-
-_DEPRECATED_CLASSES = {
-    "PartitionedDataSet": PartitionedDataset,
-    "IncrementalDataSet": IncrementalDataset,
-}
-
-
-def __getattr__(name):
-    if name in _DEPRECATED_CLASSES:
-        alias = _DEPRECATED_CLASSES[name]
-        warnings.warn(
-            f"{repr(name)} has been renamed to {repr(alias.__name__)}, "
-            f"and the alias will be removed in Kedro 0.19.0",
-            KedroDeprecationWarning,
-            stacklevel=2,
-        )
-        return alias
-    raise AttributeError(f"module {repr(__name__)} has no attribute {repr(name)}")
-=======
-            self._checkpoint.save(partition_ids[-1])  # checkpoint to last partition
->>>>>>> eb8f63fc
+            self._checkpoint.save(partition_ids[-1])  # checkpoint to last partition