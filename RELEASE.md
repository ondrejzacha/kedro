--- conflicted
+++ resolved
@@ -48,11 +48,8 @@
 
 ## Breaking changes to the API
 
-<<<<<<< HEAD
 ## Upcoming deprecations for Kedro 0.19.0
 * `project_version` will be deprecated in `pyproject.toml` please use `kedro_init_version` instead.
-=======
->>>>>>> 48f153d4
 
 # Release 0.18.4
 
