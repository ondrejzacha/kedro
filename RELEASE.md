--- conflicted
+++ resolved
@@ -4,11 +4,9 @@
 * Dropped Python 3.7 support.
 * Introduced add-ons to the `kedro new` CLI flow.
 * The new spaceflights starters, `spaceflights-pandas`, `spaceflights-pandas-viz`, `spaceflights-pyspark`, and `spaceflights-pyspark-viz` can be used with the `kedro new` command with the `--starter` flag.
-<<<<<<< HEAD
 * Added the `--conf-source` option to `%reload_kedro`, allowing users to specify a source for project configuration.
-=======
 * Added the functionality to choose a merging strategy for config files loaded with `OmegaConfigLoader`.
->>>>>>> fd073b7d
+
 
 ## Bug fixes and other changes
 * Added a new field `add-ons` to `pyproject.toml` when a project is created.
