# Upcoming Release 0.19.0

## Major features and improvements

## Bug fixes and other changes

## Breaking changes to the API

### CLI
* Removed deprecated `kedro docs` command.

### Other
* Removed deprecated `kedro.extras.ColorHandler`.

## Migration guide from Kedro 0.18.* to 0.19.*

## Major features and improvements

# Release 0.18.2

# Upcoming Release 0.18.2

## Major features and improvements

## Bug fixes and other changes
<<<<<<< HEAD

* Bumped `pyyaml` upper-bound to make Kedro compatible with the [pyodide](https://pyodide.org/en/stable/usage/loading-packages.html#micropip) stack.
* Updated Starter template to use `myst_parser` instead of `recommonmark`
=======
* Updated project template's Sphinx configuration to use `myst_parser` instead of `recommonmark`.
>>>>>>> 3fcf0fac

## Upcoming deprecations for Kedro 0.19.0
* `kedro.extras.ColorHandler` will be removed in 0.19.0.

# Release 0.18.1

## Major features and improvements
* Added a new hook `after_context_created` that passes the `KedroContext` instance as `context`.
* Added a new CLI hook `after_command_run`.
* Added more detail to YAML `ParserError` exception error message.
* Added option to `SparkDataSet` to specify a `schema` load argument that allows for supplying a user-defined schema as opposed to relying on the schema inference of Spark.
* The Kedro package no longer contains a built version of the Kedro documentation significantly reducing the package size.

## Bug fixes and other changes
* Removed fatal error from being logged when a Kedro session is created in a directory without git.
* Fixed `CONFIG_LOADER_CLASS` validation so that `TemplatedConfigLoader` can be specified in settings.py. Any `CONFIG_LOADER_CLASS` must be a subclass of `AbstractConfigLoader`.
* Added runner name to the `run_params` dictionary used in pipeline hooks.
* Updated [Databricks documentation](https://kedro.readthedocs.io/en/0.18.1/deployment/databricks.html) to include how to get it working with IPython extension and Kedro-Viz.
* Update sections on visualisation, namespacing, and experiment tracking in the spaceflight tutorial to correspond to the complete spaceflights starter.
* Fixed `Jinja2` syntax loading with `TemplatedConfigLoader` using `globals.yml`.
* Removed global `_active_session`, `_activate_session` and `_deactivate_session`. Plugins that need to access objects such as the config loader should now do so through `context` in the new `after_context_created` hook.
* `config_loader` is available as a public read-only attribute of `KedroContext`.
* Made `hook_manager` argument optional for `runner.run`.
* `kedro docs` now opens an online version of the Kedro documentation instead of a locally built version.

## Upcoming deprecations for Kedro 0.19.0
* `kedro docs` will be removed in 0.19.0.

# Release 0.18.0

## TL;DR ✨
Kedro 0.18.0 strives to reduce the complexity of the project template and get us closer to a stable release of the framework. We've introduced the full [micro-packaging workflow](https://kedro.readthedocs.io/en/0.18.0/nodes_and_pipelines/micro_packaging.html) 📦, which allows you to import packages, utility functions and existing pipelines into your Kedro project. [Integration with IPython and Jupyter](https://kedro.readthedocs.io/en/0.18.0/tools_integration/ipython.html) has been streamlined in preparation for enhancements to Kedro's interactive workflow. Additionally, the release comes with long-awaited Python 3.9 and 3.10 support 🐍.

## Major features and improvements

### Framework
* Added `kedro.config.abstract_config.AbstractConfigLoader` as an abstract base class for all `ConfigLoader` implementations. `ConfigLoader` and `TemplatedConfigLoader` now inherit directly from this base class.
* Streamlined the `ConfigLoader.get` and `TemplatedConfigLoader.get` API and delegated the actual `get` method functional implementation to the `kedro.config.common` module.
* The `hook_manager` is no longer a global singleton. The `hook_manager` lifecycle is now managed by the `KedroSession`, and a new `hook_manager` will be created every time a `session` is instantiated.
* Added support for specifying parameters mapping in `pipeline()` without the `params:` prefix.
* Added new API `Pipeline.filter()` (previously in `KedroContext._filter_pipeline()`) to filter parts of a pipeline.
* Added `username` to Session store for logging during Experiment Tracking.
* A packaged Kedro project can now be imported and run from another Python project as following:
```python
from my_package.__main__ import main

main(
    ["--pipleine", "my_pipeline"]
)  # or just main() if no parameters are needed for the run
```

### Project template
* Removed `cli.py` from the Kedro project template. By default, all CLI commands, including `kedro run`, are now defined on the Kedro framework side. You can still define custom CLI commands by creating your own `cli.py`.
* Removed `hooks.py` from the Kedro project template. Registration hooks have been removed in favour of `settings.py` configuration, but you can still define execution timeline hooks by creating your own `hooks.py`.
* Removed `.ipython` directory from the Kedro project template. The IPython/Jupyter workflow no longer uses IPython profiles; it now uses an IPython extension.
* The default `kedro` run configuration environment names can now be set in `settings.py` using the `CONFIG_LOADER_ARGS` variable. The relevant keyword arguments to supply are `base_env` and `default_run_env`, which are set to `base` and `local` respectively by default.

### DataSets
* Added the following new datasets:

| Type                      | Description                                                   | Location                         |
| ------------------------- | ------------------------------------------------------------- | -------------------------------- |
| `pandas.XMLDataSet`       | Read XML into Pandas DataFrame. Write Pandas DataFrame to XML | `kedro.extras.datasets.pandas`   |
| `networkx.GraphMLDataSet` | Work with NetworkX using GraphML files                        | `kedro.extras.datasets.networkx` |
| `networkx.GMLDataSet`     | Work with NetworkX using Graph Modelling Language files       | `kedro.extras.datasets.networkx` |
| `redis.PickleDataSet`     | loads/saves data from/to a Redis database                     | `kedro.extras.datasets.redis`    |

* Added `partitionBy` support and exposed `save_args` for `SparkHiveDataSet`.
* Exposed `open_args_save` in `fs_args` for `pandas.ParquetDataSet`.
* Refactored the `load` and `save` operations for `pandas` datasets in order to leverage `pandas` own API and delegate `fsspec` operations to them. This reduces the need to have our own `fsspec` wrappers.
* Merged `pandas.AppendableExcelDataSet` into `pandas.ExcelDataSet`.
* Added `save_args` to `feather.FeatherDataSet`.

### Jupyter and IPython integration
* The [only recommended way to work with Kedro in Jupyter or IPython is now the Kedro IPython extension](https://kedro.readthedocs.io/en/0.18.0/tools_integration/ipython.html). Managed Jupyter instances should load this via `%load_ext kedro.extras.extensions.ipython` and use the line magic `%reload_kedro`.
* `kedro ipython` launches an IPython session that preloads the Kedro IPython extension.
* `kedro jupyter notebook/lab` creates a custom Jupyter kernel that preloads the Kedro IPython extension and launches a notebook with that kernel selected. There is no longer a need to specify `--all-kernels` to show all available kernels.

### Dependencies
* Bumped the minimum version of `pandas` to 1.3. Any `storage_options` should continue to be specified under `fs_args` and/or `credentials`.
* Added support for Python 3.9 and 3.10, dropped support for Python 3.6.
* Updated `black` dependency in the project template to a non pre-release version.

### Other
* Documented distribution of Kedro pipelines with Dask.

## Breaking changes to the API

### Framework
* Removed `RegistrationSpecs` and its associated `register_config_loader` and `register_catalog` hook specifications in favour of `CONFIG_LOADER_CLASS`/`CONFIG_LOADER_ARGS` and `DATA_CATALOG_CLASS` in `settings.py`.
* Removed deprecated functions `load_context` and `get_project_context`.
* Removed deprecated `CONF_SOURCE`, `package_name`, `pipeline`, `pipelines`, `config_loader` and `io` attributes from `KedroContext` as well as the deprecated `KedroContext.run` method.
* Added the `PluginManager` `hook_manager` argument to `KedroContext` and the `Runner.run()` method, which will be provided by the `KedroSession`.
* Removed the public method `get_hook_manager()` and replaced its functionality by `_create_hook_manager()`.
* Enforced that only one run can be successfully executed as part of a `KedroSession`. `run_id` has been renamed to `session_id` as a result.

### Configuration loaders
* The `settings.py` setting `CONF_ROOT` has been renamed to `CONF_SOURCE`. Default value of `conf` remains unchanged.
* `ConfigLoader` and `TemplatedConfigLoader` argument `conf_root` has been renamed to `conf_source`.
* `extra_params` has been renamed to `runtime_params` in `kedro.config.config.ConfigLoader` and `kedro.config.templated_config.TemplatedConfigLoader`.
* The environment defaulting behaviour has been removed from `KedroContext` and is now implemented in a `ConfigLoader` class (or equivalent) with the `base_env` and `default_run_env` attributes.

### DataSets
* `pandas.ExcelDataSet` now uses `openpyxl` engine instead of `xlrd`.
* `pandas.ParquetDataSet` now calls `pd.to_parquet()` upon saving. Note that the argument `partition_cols` is not supported.
* `spark.SparkHiveDataSet` API has been updated to reflect `spark.SparkDataSet`. The `write_mode=insert` option has also been replaced with `write_mode=append` as per Spark styleguide. This change addresses [Issue 725](https://github.com/kedro-org/kedro/issues/725) and [Issue 745](https://github.com/kedro-org/kedro/issues/745). Additionally, `upsert` mode now leverages `checkpoint` functionality and requires a valid `checkpointDir` be set for current `SparkContext`.
* `yaml.YAMLDataSet` can no longer save a `pandas.DataFrame` directly, but it can save a dictionary. Use `pandas.DataFrame.to_dict()` to convert your `pandas.DataFrame` to a dictionary before you attempt to save it to YAML.
* Removed `open_args_load` and `open_args_save` from the following datasets:
  * `pandas.CSVDataSet`
  * `pandas.ExcelDataSet`
  * `pandas.FeatherDataSet`
  * `pandas.JSONDataSet`
  * `pandas.ParquetDataSet`
* `storage_options` are now dropped if they are specified under `load_args` or `save_args` for the following datasets:
  * `pandas.CSVDataSet`
  * `pandas.ExcelDataSet`
  * `pandas.FeatherDataSet`
  * `pandas.JSONDataSet`
  * `pandas.ParquetDataSet`
* Renamed `lambda_data_set`, `memory_data_set`, and `partitioned_data_set` to `lambda_dataset`, `memory_dataset`, and `partitioned_dataset`, respectively, in `kedro.io`.
* The dataset `networkx.NetworkXDataSet` has been renamed to `networkx.JSONDataSet`.

### CLI
* Removed `kedro install` in favour of `pip install -r src/requirements.txt` to install project dependencies.
* Removed `--parallel` flag from `kedro run` in favour of `--runner=ParallelRunner`. The `-p` flag is now an alias for `--pipeline`.
* `kedro pipeline package` has been replaced by `kedro micropkg package` and, in addition to the `--alias` flag used to rename the package, now accepts a module name and path to the pipeline or utility module to package, relative to `src/<package_name>/`. The `--version` CLI option has been removed in favour of setting a `__version__` variable in the micro-package's `__init__.py` file.
* `kedro pipeline pull` has been replaced by `kedro micropkg pull` and now also supports `--destination` to provide a location for pulling the package.
* Removed `kedro pipeline list` and `kedro pipeline describe` in favour of `kedro registry list` and `kedro registry describe`.
* `kedro package` and `kedro micropkg package` now save `egg` and `whl` or `tar` files in the `<project_root>/dist` folder (previously `<project_root>/src/dist`).
* Changed the behaviour of `kedro build-reqs` to compile requirements from `requirements.txt` instead of `requirements.in` and save them to `requirements.lock` instead of `requirements.txt`.
* `kedro jupyter notebook/lab` no longer accept `--all-kernels` or `--idle-timeout` flags. `--all-kernels` is now the default behaviour.
* `KedroSession.run` now raises `ValueError` rather than `KedroContextError` when the pipeline contains no nodes. The same `ValueError` is raised when there are no matching tags.
* `KedroSession.run` now raises `ValueError` rather than `KedroContextError` when the pipeline name doesn't exist in the pipeline registry.

### Other
* Added namespace to parameters in a modular pipeline, which addresses [Issue 399](https://github.com/kedro-org/kedro/issues/399).
* Switched from packaging pipelines as wheel files to tar archive files compressed with gzip (`.tar.gz`).
* Removed decorator API from `Node` and `Pipeline`, as well as the modules `kedro.extras.decorators` and `kedro.pipeline.decorators`.
* Removed transformer API from `DataCatalog`, as well as the modules `kedro.extras.transformers` and `kedro.io.transformers`.
* Removed the `Journal` and `DataCatalogWithDefault`.
* Removed `%init_kedro` IPython line magic, with its functionality incorporated into `%reload_kedro`. This means that if `%reload_kedro` is called with a filepath, that will be set as default for subsequent calls.

## Migration guide from Kedro 0.17.* to 0.18.*

### Hooks
* Remove any existing `hook_impl` of the `register_config_loader` and `register_catalog` methods from `ProjectHooks` in `hooks.py` (or custom alternatives).
* If you use `run_id` in the `after_catalog_created` hook, replace it with `save_version` instead.
* If you use `run_id` in any of the `before_node_run`, `after_node_run`, `on_node_error`, `before_pipeline_run`, `after_pipeline_run` or `on_pipeline_error` hooks, replace it with `session_id` instead.

### `settings.py` file
* If you use a custom config loader class such as `kedro.config.TemplatedConfigLoader`, alter `CONFIG_LOADER_CLASS` to specify the class and `CONFIG_LOADER_ARGS` to specify keyword arguments. If not set, these default to `kedro.config.ConfigLoader` and an empty dictionary respectively.
* If you use a custom data catalog class, alter `DATA_CATALOG_CLASS` to specify the class. If not set, this defaults to `kedro.io.DataCatalog`.
* If you have a custom config location (i.e. not `conf`), update `CONF_ROOT` to `CONF_SOURCE` and set it to a string with the expected configuration location. If not set, this defaults to `"conf"`.

### Modular pipelines
* If you use any modular pipelines with parameters, make sure they are declared with the correct namespace. See example below:

For a given pipeline:
```python
active_pipeline = pipeline(
    pipe=[
        node(
            func=some_func,
            inputs=["model_input_table", "params:model_options"],
            outputs=["**my_output"],
        ),
        ...,
    ],
    inputs="model_input_table",
    namespace="candidate_modelling_pipeline",
)
```

The parameters should look like this:

```diff
-model_options:
-    test_size: 0.2
-    random_state: 8
-    features:
-    - engines
-    - passenger_capacity
-    - crew
+candidate_modelling_pipeline:
+    model_options:
+      test_size: 0.2
+      random_state: 8
+      features:
+        - engines
+        - passenger_capacity
+        - crew

```
* Optional: You can now remove all `params:` prefix when supplying values to `parameters` argument in a `pipeline()` call.
* If you pull modular pipelines with `kedro pipeline pull my_pipeline --alias other_pipeline`, now use `kedro micropkg pull my_pipeline --alias pipelines.other_pipeline` instead.
* If you package modular pipelines with `kedro pipeline package my_pipeline`, now use `kedro micropkg package pipelines.my_pipeline` instead.
* Similarly, if you package any modular pipelines using `pyproject.toml`, you should modify the keys to include the full module path, and wrapped in double-quotes, e.g:

```diff
[tool.kedro.micropkg.package]
-data_engineering = {destination = "path/to/here"}
-data_science = {alias = "ds", env = "local"}
+"pipelines.data_engineering" = {destination = "path/to/here"}
+"pipelines.data_science" = {alias = "ds", env = "local"}

[tool.kedro.micropkg.pull]
-"s3://my_bucket/my_pipeline" = {alias = "aliased_pipeline"}
+"s3://my_bucket/my_pipeline" = {alias = "pipelines.aliased_pipeline"}
```

### DataSets
* If you use `pandas.ExcelDataSet`, make sure you have `openpyxl` installed in your environment. This is automatically installed if you specify `kedro[pandas.ExcelDataSet]==0.18.0` in your `requirements.txt`. You can uninstall `xlrd` if you were only using it for this dataset.
* If you use`pandas.ParquetDataSet`, pass pandas saving arguments directly to `save_args` instead of nested in `from_pandas` (e.g. `save_args = {"preserve_index": False}` instead of `save_args = {"from_pandas": {"preserve_index": False}}`).
* If you use `spark.SparkHiveDataSet` with `write_mode` option set to `insert`, change this to `append` in line with the Spark styleguide. If you use `spark.SparkHiveDataSet` with `write_mode` option set to `upsert`, make sure that your `SparkContext` has a valid `checkpointDir` set either by `SparkContext.setCheckpointDir` method or directly in the `conf` folder.
* If you use `pandas~=1.2.0` and pass `storage_options` through `load_args` or `savs_args`, specify them under `fs_args` or via `credentials` instead.
* If you import from `kedro.io.lambda_data_set`, `kedro.io.memory_data_set`, or `kedro.io.partitioned_data_set`, change the import to `kedro.io.lambda_dataset`, `kedro.io.memory_dataset`, or `kedro.io.partitioned_dataset`, respectively (or import the dataset directly from `kedro.io`).
* If you have any `pandas.AppendableExcelDataSet` entries in your catalog, replace them with `pandas.ExcelDataSet`.
* If you have any `networkx.NetworkXDataSet` entries in your catalog, replace them with `networkx.JSONDataSet`.

### Other
* Edit any scripts containing `kedro pipeline package --version` to use `kedro micropkg package` instead. If you wish to set a specific pipeline package version, set the `__version__` variable in the pipeline package's `__init__.py` file.
* To run a pipeline in parallel, use `kedro run --runner=ParallelRunner` rather than `--parallel` or `-p`.
* If you call `ConfigLoader` or `TemplatedConfigLoader` directly, update the keyword arguments `conf_root` to `conf_source` and `extra_params` to `runtime_params`.
* If you use `KedroContext` to access `ConfigLoader`, use `settings.CONFIG_LOADER_CLASS` to access the currently used `ConfigLoader` instead.
* The signature of `KedroContext` has changed and now needs `config_loader` and `hook_manager` as additional arguments of type `ConfigLoader` and `PluginManager` respectively.

# Release 0.17.7

## Major features and improvements
* `pipeline` now accepts `tags` and a collection of `Node`s and/or `Pipeline`s rather than just a single `Pipeline` object. `pipeline` should be used in preference to `Pipeline` when creating a Kedro pipeline.
* `pandas.SQLTableDataSet` and `pandas.SQLQueryDataSet` now only open one connection per database, at instantiation time (therefore at catalog creation time), rather than one per load/save operation.
* Added new command group, `micropkg`, to replace `kedro pipeline pull` and `kedro pipeline package` with `kedro micropkg pull` and `kedro micropkg package` for Kedro 0.18.0. `kedro micropkg package` saves packages to `project/dist` while `kedro pipeline package` saves packages to `project/src/dist`.

## Bug fixes and other changes
* Added tutorial documentation for [experiment tracking](https://kedro.readthedocs.io/en/0.17.7/08_logging/02_experiment_tracking.html).
* Added [Plotly dataset documentation](https://kedro.readthedocs.io/en/0.17.7/03_tutorial/05_visualise_pipeline.html#visualise-plotly-charts-in-kedro-viz).
* Added the upper limit `pandas<1.4` to maintain compatibility with `xlrd~=1.0`.
* Bumped the `Pillow` minimum version requirement to 9.0 (Python 3.7+ only) following [CVE-2022-22817](https://cve.mitre.org/cgi-bin/cvename.cgi?name=CVE-2022-22817).
* Fixed `PickleDataSet` to be copyable and hence work with the parallel runner.
* Upgraded `pip-tools`, which is used by `kedro build-reqs`, to 6.5 (Python 3.7+ only). This `pip-tools` version is compatible with `pip>=21.2`, including the most recent releases of `pip`. Python 3.6 users should continue to use `pip-tools` 6.4 and `pip<22`.
* Added `astro-iris` as alias for `astro-airlow-iris`, so that old tutorials can still be followed.
* Added details about [Kedro's Technical Steering Committee and governance model](https://kedro.readthedocs.io/en/0.17.7/14_contribution/technical_steering_committee.html).

## Upcoming deprecations for Kedro 0.18.0
* `kedro pipeline pull` and `kedro pipeline package` will be deprecated. Please use `kedro micropkg` instead.


# Release 0.17.6

## Major features and improvements
* Added `pipelines` global variable to IPython extension, allowing you to access the project's pipelines in `kedro ipython` or `kedro jupyter notebook`.
* Enabled overriding nested parameters with `params` in CLI, i.e. `kedro run --params="model.model_tuning.booster:gbtree"` updates parameters to `{"model": {"model_tuning": {"booster": "gbtree"}}}`.
* Added option to `pandas.SQLQueryDataSet` to specify a `filepath` with a SQL query, in addition to the current method of supplying the query itself in the `sql` argument.
* Extended `ExcelDataSet` to support saving Excel files with multiple sheets.
* Added the following new datasets:

| Type                      | Description                                                                                                            | Location                       |
| ------------------------- | ---------------------------------------------------------------------------------------------------------------------- | ------------------------------ |
| `plotly.JSONDataSet`      | Works with plotly graph object Figures (saves as json file)                                                            | `kedro.extras.datasets.plotly` |
| `pandas.GenericDataSet`   | Provides a 'best effort' facility to read / write any format provided by the `pandas` library                          | `kedro.extras.datasets.pandas` |
| `pandas.GBQQueryDataSet`  | Loads data from a Google Bigquery table using provided SQL query                                                       | `kedro.extras.datasets.pandas` |
| `spark.DeltaTableDataSet` | Dataset designed to handle Delta Lake Tables and their CRUD-style operations, including `update`, `merge` and `delete` | `kedro.extras.datasets.spark`  |

## Bug fixes and other changes
* Fixed an issue where `kedro new --config config.yml` was ignoring the config file when `prompts.yml` didn't exist.
* Added documentation for `kedro viz --autoreload`.
* Added support for arbitrary backends (via importable module paths) that satisfy the `pickle` interface to `PickleDataSet`.
* Added support for `sum` syntax for connecting pipeline objects.
* Upgraded `pip-tools`, which is used by `kedro build-reqs`, to 6.4. This `pip-tools` version requires `pip>=21.2` while [adding support for `pip>=21.3`](https://github.com/jazzband/pip-tools/pull/1501). To upgrade `pip`, please refer to [their documentation](https://pip.pypa.io/en/stable/installing/#upgrading-pip).
* Relaxed the bounds on the `plotly` requirement for `plotly.PlotlyDataSet` and the `pyarrow` requirement for `pandas.ParquetDataSet`.
* `kedro pipeline package <pipeline>` now raises an error if the `<pipeline>` argument doesn't look like a valid Python module path (e.g. has `/` instead of `.`).
* Added new `overwrite` argument to `PartitionedDataSet` and `MatplotlibWriter` to enable deletion of existing partitions and plots on dataset `save`.
* `kedro pipeline pull` now works when the project requirements contains entries such as `-r`, `--extra-index-url` and local wheel files ([Issue #913](https://github.com/kedro-org/kedro/issues/913)).
* Fixed slow startup because of catalog processing by reducing the exponential growth of extra processing during `_FrozenDatasets` creations.
* Removed `.coveragerc` from the Kedro project template. `coverage` settings are now given in `pyproject.toml`.
* Fixed a bug where packaging or pulling a modular pipeline with the same name as the project's package name would throw an error (or silently pass without including the pipeline source code in the wheel file).
* Removed unintentional dependency on `git`.
* Fixed an issue where nested pipeline configuration was not included in the packaged pipeline.
* Deprecated the "Thanks for supporting contributions" section of release notes to simplify the contribution process; Kedro 0.17.6 is the last release that includes this. This process has been replaced with the [automatic GitHub feature](https://github.com/kedro-org/kedro/graphs/contributors).
* Fixed a bug where the version on the tracking datasets didn't match the session id and the versions of regular versioned datasets.
* Fixed an issue where datasets in `load_versions` that are not found in the data catalog would silently pass.
* Altered the string representation of nodes so that node inputs/outputs order is preserved rather than being alphabetically sorted.
* Update `APIDataSet` to accept `auth` through `credentials` and allow any iterable for `auth`.

## Upcoming deprecations for Kedro 0.18.0
* `kedro.extras.decorators` and `kedro.pipeline.decorators` are being deprecated in favour of Hooks.
* `kedro.extras.transformers` and `kedro.io.transformers` are being deprecated in favour of Hooks.
* The `--parallel` flag on `kedro run` is being removed in favour of `--runner=ParallelRunner`. The `-p` flag will change to be an alias for `--pipeline`.
* `kedro.io.DataCatalogWithDefault` is being deprecated, to be removed entirely in 0.18.0.

## Thanks for supporting contributions
[Deepyaman Datta](https://github.com/deepyaman),
[Brites](https://github.com/brites101),
[Manish Swami](https://github.com/ManishS6),
[Avaneesh Yembadi](https://github.com/avan-sh),
[Zain Patel](https://github.com/mzjp2),
[Simon Brugman](https://github.com/sbrugman),
[Kiyo Kunii](https://github.com/921kiyo),
[Benjamin Levy](https://github.com/BenjaminLevyQB),
[Louis de Charsonville](https://github.com/louisdecharson),
[Simon Picard](https://github.com/simonpicard)

# Release 0.17.5

## Major features and improvements
* Added new CLI group `registry`, with the associated commands `kedro registry list` and `kedro registry describe`, to replace `kedro pipeline list` and `kedro pipeline describe`.
* Added support for dependency management at a modular pipeline level. When a pipeline with `requirements.txt` is packaged, its dependencies are embedded in the modular pipeline wheel file. Upon pulling the pipeline, Kedro will append dependencies to the project's `requirements.in`. More information is available in [our documentation](https://kedro.readthedocs.io/en/0.17.5/06_nodes_and_pipelines/03_modular_pipelines.html).
* Added support for bulk packaging/pulling modular pipelines using `kedro pipeline package/pull --all` and `pyproject.toml`.
* Removed `cli.py` from the Kedro project template. By default all CLI commands, including `kedro run`, are now defined on the Kedro framework side. These can be overridden in turn by a plugin or a `cli.py` file in your project. A packaged Kedro project will respect the same hierarchy when executed with `python -m my_package`.
* Removed `.ipython/profile_default/startup/` from the Kedro project template in favour of `.ipython/profile_default/ipython_config.py` and the `kedro.extras.extensions.ipython`.
* Added support for `dill` backend to `PickleDataSet`.
* Imports are now refactored at `kedro pipeline package` and `kedro pipeline pull` time, so that _aliasing_ a modular pipeline doesn't break it.
* Added the following new datasets to support basic Experiment Tracking:

| Type                      | Description                                              | Location                         |
| ------------------------- | -------------------------------------------------------- | -------------------------------- |
| `tracking.MetricsDataSet` | Dataset to track numeric metrics for experiment tracking | `kedro.extras.datasets.tracking` |
| `tracking.JSONDataSet`    | Dataset to track data for experiment tracking            | `kedro.extras.datasets.tracking` |

## Bug fixes and other changes
* Bumped minimum required `fsspec` version to 2021.04.
* Fixed the `kedro install` and `kedro build-reqs` flows when uninstalled dependencies are present in a project's `settings.py`, `context.py` or `hooks.py` ([Issue #829](https://github.com/kedro-org/kedro/issues/829)).
* Imports are now refactored at `kedro pipeline package` and `kedro pipeline pull` time, so that _aliasing_ a modular pipeline doesn't break it.

## Minor breaking changes to the API
* Pinned `dynaconf` to `<3.1.6` because the method signature for `_validate_items` changed which is used in Kedro.

## Upcoming deprecations for Kedro 0.18.0
* `kedro pipeline list` and `kedro pipeline describe` are being deprecated in favour of new commands `kedro registry list ` and `kedro registry describe`.
* `kedro install` is being deprecated in favour of using `pip install -r src/requirements.txt` to install project dependencies.

## Thanks for supporting contributions
[Moussa Taifi](https://github.com/moutai),
[Deepyaman Datta](https://github.com/deepyaman)

# Release 0.17.4

## Major features and improvements
* Added the following new datasets:

| Type                   | Description                                                 | Location                       |
| ---------------------- | ----------------------------------------------------------- | ------------------------------ |
| `plotly.PlotlyDataSet` | Works with plotly graph object Figures (saves as json file) | `kedro.extras.datasets.plotly` |

## Bug fixes and other changes
* Defined our set of Kedro Principles! Have a read through [our docs](https://kedro.readthedocs.io/en/0.17.4/12_faq/03_kedro_principles.html).
* `ConfigLoader.get()` now raises a `BadConfigException`, with a more helpful error message, if a configuration file cannot be loaded (for instance due to wrong syntax or poor formatting).
* `run_id` now defaults to `save_version` when `after_catalog_created` is called, similarly to what happens during a `kedro run`.
* Fixed a bug where `kedro ipython` and `kedro jupyter notebook` didn't work if the `PYTHONPATH` was already set.
* Update the IPython extension to allow passing `env` and `extra_params` to `reload_kedro`  similar to how the IPython script works.
* `kedro info` now outputs if a plugin has any `hooks` or `cli_hooks` implemented.
* `PartitionedDataSet` now supports lazily materializing data on save.
* `kedro pipeline describe` now defaults to the `__default__` pipeline when no pipeline name is provided and also shows the namespace the nodes belong to.
* Fixed an issue where spark.SparkDataSet with enabled versioning would throw a VersionNotFoundError when using databricks-connect from a remote machine and saving to dbfs filesystem.
* `EmailMessageDataSet` added to doctree.
* When node inputs do not pass validation, the error message is now shown as the most recent exception in the traceback ([Issue #761](https://github.com/kedro-org/kedro/issues/761)).
* `kedro pipeline package` now only packages the parameter file that exactly matches the pipeline name specified and the parameter files in a directory with the pipeline name.
* Extended support to newer versions of third-party dependencies ([Issue #735](https://github.com/kedro-org/kedro/issues/735)).
* Ensured consistent references to `model input` tables in accordance with our Data Engineering convention.
* Changed behaviour where `kedro pipeline package` takes the pipeline package version, rather than the kedro package version. If the pipeline package version is not present, then the package version is used.
* Launched [GitHub Discussions](https://github.com/kedro-org/kedro/discussions/) and [Kedro Discord Server](https://discord.gg/akJDeVaxnB)
* Improved error message when versioning is enabled for a dataset previously saved as non-versioned ([Issue #625](https://github.com/kedro-org/kedro/issues/625)).

## Minor breaking changes to the API

## Upcoming deprecations for Kedro 0.18.0

## Thanks for supporting contributions
[Lou Kratz](https://github.com/lou-k),
[Lucas Jamar](https://github.com/lucasjamar)

# Release 0.17.3

## Major features and improvements
* Kedro plugins can now override built-in CLI commands.
* Added a `before_command_run` hook for plugins to add extra behaviour before Kedro CLI commands run.
* `pipelines` from `pipeline_registry.py` and `register_pipeline` hooks are now loaded lazily when they are first accessed, not on startup:

    ```python
    from kedro.framework.project import pipelines

    print(pipelines["__default__"])  # pipeline loading is only triggered here
    ```

## Bug fixes and other changes
* `TemplatedConfigLoader` now correctly inserts default values when no globals are supplied.
* Fixed a bug where the `KEDRO_ENV` environment variable had no effect on instantiating the `context` variable in an iPython session or a Jupyter notebook.
* Plugins with empty CLI groups are no longer displayed in the Kedro CLI help screen.
* Duplicate commands will no longer appear twice in the Kedro CLI help screen.
* CLI commands from sources with the same name will show under one list in the help screen.
* The setup of a Kedro project, including adding src to path and configuring settings, is now handled via the `bootstrap_project` method.
* `configure_project` is invoked if a `package_name` is supplied to `KedroSession.create`. This is added for backward-compatibility purpose to support a workflow that creates `Session` manually. It will be removed in `0.18.0`.
* Stopped swallowing up all `ModuleNotFoundError` if `register_pipelines` not found, so that a more helpful error message will appear when a dependency is missing, e.g. [Issue #722](https://github.com/kedro-org/kedro/issues/722).
* When `kedro new` is invoked using a configuration yaml file, `output_dir` is no longer a required key; by default the current working directory will be used.
* When `kedro new` is invoked using a configuration yaml file, the appropriate `prompts.yml` file is now used for validating the provided configuration. Previously, validation was always performed against the kedro project template `prompts.yml` file.
* When a relative path to a starter template is provided, `kedro new` now generates user prompts to obtain configuration rather than supplying empty configuration.
* Fixed error when using starters on Windows with Python 3.7 (Issue [#722](https://github.com/kedro-org/kedro/issues/722)).
* Fixed decoding error of config files that contain accented characters by opening them for reading in UTF-8.
* Fixed an issue where `after_dataset_loaded` run would finish before a dataset is actually loaded when using `--async` flag.

## Upcoming deprecations for Kedro 0.18.0

* `kedro.versioning.journal.Journal` will be removed.
* The following properties on `kedro.framework.context.KedroContext` will be removed:
  * `io` in favour of `KedroContext.catalog`
  * `pipeline` (equivalent to `pipelines["__default__"]`)
  * `pipelines` in favour of `kedro.framework.project.pipelines`

# Release 0.17.2

## Major features and improvements
* Added support for `compress_pickle` backend to `PickleDataSet`.
* Enabled loading pipelines without creating a `KedroContext` instance:

    ```python
    from kedro.framework.project import pipelines

    print(pipelines)
    ```

* Projects generated with kedro>=0.17.2:
  - should define pipelines in `pipeline_registry.py` rather than `hooks.py`.
  - when run as a package, will behave the same as `kedro run`

## Bug fixes and other changes
* If `settings.py` is not importable, the errors will be surfaced earlier in the process, rather than at runtime.

## Minor breaking changes to the API
* `kedro pipeline list` and `kedro pipeline describe` no longer accept redundant `--env` parameter.
* `from kedro.framework.cli.cli import cli` no longer includes the `new` and `starter` commands.

## Upcoming deprecations for Kedro 0.18.0

* `kedro.framework.context.KedroContext.run` will be removed in release 0.18.0.

## Thanks for supporting contributions
[Sasaki Takeru](https://github.com/takeru)

# Release 0.17.1

## Major features and improvements
* Added `env` and `extra_params` to `reload_kedro()` line magic.
* Extended the `pipeline()` API to allow strings and sets of strings as `inputs` and `outputs`, to specify when a dataset name remains the same (not namespaced).
* Added the ability to add custom prompts with regexp validator for starters by repurposing `default_config.yml` as `prompts.yml`.
* Added the `env` and `extra_params` arguments to `register_config_loader` hook.
* Refactored the way `settings` are loaded. You will now be able to run:

    ```python
    from kedro.framework.project import settings

    print(settings.CONF_ROOT)
    ```

* Added a check on `kedro.runner.parallel_runner.ParallelRunner` which checks datasets for the `_SINGLE_PROCESS` attribute in the `_validate_catalog` method. If this attribute is set to `True` in an instance of a dataset (e.g. `SparkDataSet`), the `ParallelRunner` will raise an `AttributeError`.
* Any user-defined dataset that should not be used with `ParallelRunner` may now have the `_SINGLE_PROCESS` attribute set to `True`.

## Bug fixes and other changes
* The version of a packaged modular pipeline now defaults to the version of the project package.
* Added fix to prevent new lines being added to pandas CSV datasets.
* Fixed issue with loading a versioned `SparkDataSet` in the interactive workflow.
* Kedro CLI now checks `pyproject.toml` for a `tool.kedro` section before treating the project as a Kedro project.
* Added fix to `DataCatalog::shallow_copy` now it should copy layers.
* `kedro pipeline pull` now uses `pip download` for protocols that are not supported by `fsspec`.
* Cleaned up documentation to fix broken links and rewrite permanently redirected ones.
* Added a `jsonschema` schema definition for the Kedro 0.17 catalog.
* `kedro install` now waits on Windows until all the requirements are installed.
* Exposed `--to-outputs` option in the CLI, throughout the codebase, and as part of hooks specifications.
* Fixed a bug where `ParquetDataSet` wasn't creating parent directories on the fly.
* Updated documentation.

## Breaking changes to the API
* This release has broken the `kedro ipython` and `kedro jupyter` workflows. To fix this, follow the instructions in the migration guide below.
* You will also need to upgrade `kedro-viz` to 3.10.1 if you use the `%run_viz` line magic in Jupyter Notebook.

> *Note:* If you're using the `ipython` [extension](https://kedro.readthedocs.io/en/0.17.1/11_tools_integration/02_ipython.html#ipython-extension) instead, you will not encounter this problem.

## Migration guide
You will have to update the file `<your_project>/.ipython/profile_default/startup/00-kedro-init.py` in order to make `kedro ipython` and/or `kedro jupyter` work. Add the following line before the `KedroSession` is created:

```python
configure_project(metadata.package_name)  # to add

session = KedroSession.create(metadata.package_name, path)
```

Make sure that the associated import is provided in the same place as others in the file:

```python
from kedro.framework.project import configure_project  # to add
from kedro.framework.session import KedroSession
```

## Thanks for supporting contributions
[Mariana Silva](https://github.com/marianansilva),
[Kiyohito Kunii](https://github.com/921kiyo),
[noklam](https://github.com/noklam),
[Ivan Doroshenko](https://github.com/imdoroshenko),
[Zain Patel](https://github.com/mzjp2),
[Deepyaman Datta](https://github.com/deepyaman),
[Sam Hiscox](https://github.com/samhiscoxqb),
[Pascal Brokmeier](https://github.com/pascalwhoop)

# Release 0.17.0

## Major features and improvements

* In a significant change, [we have introduced `KedroSession`](https://kedro.readthedocs.io/en/0.17.0/04_kedro_project_setup/03_session.html) which is responsible for managing the lifecycle of a Kedro run.
* Created a new Kedro Starter: `kedro new --starter=mini-kedro`. It is possible to [use the DataCatalog as a standalone component](https://github.com/kedro-org/kedro-starters/tree/master/mini-kedro) in a Jupyter notebook and transition into the rest of the Kedro framework.
* Added `DatasetSpecs` with Hooks to run before and after datasets are loaded from/saved to the catalog.
* Added a command: `kedro catalog create`. For a registered pipeline, it creates a `<conf_root>/<env>/catalog/<pipeline_name>.yml` configuration file with `MemoryDataSet` datasets for each dataset that is missing from `DataCatalog`.
* Added `settings.py` and `pyproject.toml` (to replace `.kedro.yml`) for project configuration, in line with Python best practice.
* `ProjectContext` is no longer needed, unless for very complex customisations. `KedroContext`, `ProjectHooks` and `settings.py` together implement sensible default behaviour. As a result `context_path` is also now an _optional_ key in `pyproject.toml`.
* Removed `ProjectContext` from `src/<package_name>/run.py`.
* `TemplatedConfigLoader` now supports [Jinja2 template syntax](https://jinja.palletsprojects.com/en/2.11.x/templates/) alongside its original syntax.
* Made [registration Hooks](https://kedro.readthedocs.io/en/0.17.0/07_extend_kedro/02_hooks.html#registration-hooks) mandatory, as the only way to customise the `ConfigLoader` or the `DataCatalog` used in a project. If no such Hook is provided in `src/<package_name>/hooks.py`, a `KedroContextError` is raised. There are sensible defaults defined in any project generated with Kedro >= 0.16.5.

## Bug fixes and other changes

* `ParallelRunner` no longer results in a run failure, when triggered from a notebook, if the run is started using `KedroSession` (`session.run()`).
* `before_node_run` can now overwrite node inputs by returning a dictionary with the corresponding updates.
* Added minimal, black-compatible flake8 configuration to the project template.
* Moved `isort` and `pytest` configuration from `<project_root>/setup.cfg` to `<project_root>/pyproject.toml`.
* Extra parameters are no longer incorrectly passed from `KedroSession` to `KedroContext`.
* Relaxed `pyspark` requirements to allow for installation of `pyspark` 3.0.
* Added a `--fs-args` option to the `kedro pipeline pull` command to specify configuration options for the `fsspec` filesystem arguments used when pulling modular pipelines from non-PyPI locations.
* Bumped maximum required `fsspec` version to 0.9.
* Bumped maximum supported `s3fs` version to 0.5 (`S3FileSystem` interface has changed since 0.4.1 version).

## Deprecations
* In Kedro 0.17.0 we have deleted the deprecated `kedro.cli` and `kedro.context` modules in favour of `kedro.framework.cli` and `kedro.framework.context` respectively.

## Other breaking changes to the API
* `kedro.io.DataCatalog.exists()` returns `False` when the dataset does not exist, as opposed to raising an exception.
* The pipeline-specific `catalog.yml` file is no longer automatically created for modular pipelines when running `kedro pipeline create`. Use `kedro catalog create` to replace this functionality.
* Removed `include_examples` prompt from `kedro new`. To generate boilerplate example code, you should use a Kedro starter.
* Changed the `--verbose` flag from a global command to a project-specific command flag (e.g `kedro --verbose new` becomes `kedro new --verbose`).
* Dropped support of the `dataset_credentials` key in credentials in `PartitionedDataSet`.
* `get_source_dir()` was removed from `kedro/framework/cli/utils.py`.
* Dropped support of `get_config`, `create_catalog`, `create_pipeline`, `template_version`, `project_name` and `project_path` keys by `get_project_context()` function (`kedro/framework/cli/cli.py`).
* `kedro new --starter` now defaults to fetching the starter template matching the installed Kedro version.
* Renamed `kedro_cli.py` to `cli.py` and moved it inside the Python package (`src/<package_name>/`), for a better packaging and deployment experience.
* Removed `.kedro.yml` from the project template and replaced it with `pyproject.toml`.
* Removed `KEDRO_CONFIGS` constant (previously residing in `kedro.framework.context.context`).
* Modified `kedro pipeline create` CLI command to add a boilerplate parameter config file in `conf/<env>/parameters/<pipeline_name>.yml` instead of `conf/<env>/pipelines/<pipeline_name>/parameters.yml`. CLI commands `kedro pipeline delete` / `package` / `pull` were updated accordingly.
* Removed `get_static_project_data` from `kedro.framework.context`.
* Removed `KedroContext.static_data`.
* The `KedroContext` constructor now takes `package_name` as first argument.
* Replaced `context` property on `KedroSession` with `load_context()` method.
* Renamed `_push_session` and `_pop_session` in `kedro.framework.session.session` to `_activate_session` and `_deactivate_session` respectively.
* Custom context class is set via `CONTEXT_CLASS` variable in `src/<your_project>/settings.py`.
* Removed `KedroContext.hooks` attribute. Instead, hooks should be registered in `src/<your_project>/settings.py` under the `HOOKS` key.
* Restricted names given to nodes to match the regex pattern `[\w\.-]+$`.
* Removed `KedroContext._create_config_loader()` and `KedroContext._create_data_catalog()`. They have been replaced by registration hooks, namely `register_config_loader()` and `register_catalog()` (see also [upcoming deprecations](#upcoming_deprecations_for_kedro_0.18.0)).


## Upcoming deprecations for Kedro 0.18.0

* `kedro.framework.context.load_context` will be removed in release 0.18.0.
* `kedro.framework.cli.get_project_context` will be removed in release 0.18.0.
* We've added a `DeprecationWarning` to the decorator API for both `node` and `pipeline`. These will be removed in release 0.18.0. Use Hooks to extend a node's behaviour instead.
* We've added a `DeprecationWarning` to the Transformers API when adding a transformer to the catalog. These will be removed in release 0.18.0. Use Hooks to customise the `load` and `save` methods.

## Thanks for supporting contributions
[Deepyaman Datta](https://github.com/deepyaman),
[Zach Schuster](https://github.com/zschuster)

## Migration guide from Kedro 0.16.* to 0.17.*

**Reminder:** Our documentation on [how to upgrade Kedro](https://kedro.readthedocs.io/en/0.17.0/12_faq/01_faq.html#how-do-i-upgrade-kedro) covers a few key things to remember when updating any Kedro version.

The Kedro 0.17.0 release contains some breaking changes. If you update Kedro to 0.17.0 and then try to work with projects created against earlier versions of Kedro, you may encounter some issues when trying to run `kedro` commands in the terminal for that project. Here's a short guide to getting your projects running against the new version of Kedro.


>*Note*: As always, if you hit any problems, please check out our documentation:
>* [How can I find out more about Kedro?](https://kedro.readthedocs.io/en/0.17.0/12_faq/01_faq.html#how-can-i-find-out-more-about-kedro)
>* [How can I get my questions answered?](https://kedro.readthedocs.io/en/0.17.0/12_faq/01_faq.html#how-can-i-get-my-question-answered).

To get an existing Kedro project to work after you upgrade to Kedro 0.17.0, we recommend that you create a new project against Kedro 0.17.0 and move the code from your existing project into it. Let's go through the changes, but first, note that if you create a new Kedro project with Kedro 0.17.0 you will not be asked whether you want to include the boilerplate code for the Iris dataset example. We've removed this option (you should now use a Kedro starter if you want to create a project that is pre-populated with code).

To create a new, blank Kedro 0.17.0 project to drop your existing code into, you can create one, as always, with `kedro new`. We also recommend creating a new virtual environment for your new project, or you might run into conflicts with existing dependencies.

* **Update `pyproject.toml`**: Copy the following three keys from the `.kedro.yml` of your existing Kedro project into the `pyproject.toml` file of your new Kedro 0.17.0 project:


    ```toml
    [tools.kedro]
    package_name = "<package_name>"
    project_name = "<project_name>"
    project_version = "0.17.0"
    ```

Check your source directory. If you defined a different source directory (`source_dir`), make sure you also move that to `pyproject.toml`.


* **Copy files from your existing project**:

  + Copy subfolders of `project/src/project_name/pipelines` from existing to new project
  + Copy subfolders of `project/src/test/pipelines` from existing to new project
  + Copy the requirements your project needs into `requirements.txt` and/or `requirements.in`.
  + Copy your project configuration from the `conf` folder. Take note of the new locations needed for modular pipeline configuration (move it from `conf/<env>/pipeline_name/catalog.yml` to `conf/<env>/catalog/pipeline_name.yml` and likewise for `parameters.yml`).
  + Copy from the `data/` folder of your existing project, if needed, into the same location in your new project.
  + Copy any Hooks from `src/<package_name>/hooks.py`.

* **Update your new project's README and docs as necessary**.

* **Update `settings.py`**: For example, if you specified additional Hook implementations in `hooks`, or listed plugins under `disable_hooks_by_plugin` in your `.kedro.yml`, you will need to move them to `settings.py` accordingly:

    ```python
    from <package_name>.hooks import MyCustomHooks, ProjectHooks

    HOOKS = (ProjectHooks(), MyCustomHooks())

    DISABLE_HOOKS_FOR_PLUGINS = ("my_plugin1",)
    ```

* **Migration for `node` names**. From 0.17.0 the only allowed characters for node names are letters, digits, hyphens, underscores and/or fullstops. If you have previously defined node names that have special characters, spaces or other characters that are no longer permitted, you will need to rename those nodes.

* **Copy changes to `kedro_cli.py`**. If you previously customised the `kedro run` command or added more CLI commands to your `kedro_cli.py`, you should move them into `<project_root>/src/<package_name>/cli.py`. Note, however, that the new way to run a Kedro pipeline is via a `KedroSession`, rather than using the `KedroContext`:

    ```python
    with KedroSession.create(package_name=...) as session:
        session.run()
    ```

* **Copy changes made to `ConfigLoader`**. If you have defined a custom class, such as `TemplatedConfigLoader`, by overriding `ProjectContext._create_config_loader`, you should move the contents of the function in `src/<package_name>/hooks.py`, under `register_config_loader`.

* **Copy changes made to `DataCatalog`**. Likewise, if you have `DataCatalog` defined with `ProjectContext._create_catalog`, you should copy-paste the contents into `register_catalog`.

* **Optional**: If you have plugins such as [Kedro-Viz](https://github.com/kedro-org/kedro-viz) installed, it's likely that Kedro 0.17.0 won't work with their older versions, so please either upgrade to the plugin's newest version or follow their migration guides.

# Release 0.16.6

## Major features and improvements

* Added documentation with a focus on single machine and distributed environment deployment; the series includes Docker, Argo, Prefect, Kubeflow, AWS Batch, AWS Sagemaker and extends our section on Databricks.
* Added [kedro-starter-spaceflights](https://github.com/kedro-org/kedro-starter-spaceflights/) alias for generating a project: `kedro new --starter spaceflights`.

## Bug fixes and other changes
* Fixed `TypeError` when converting dict inputs to a node made from a wrapped `partial` function.
* `PartitionedDataSet` improvements:
  - Supported passing arguments to the underlying filesystem.
* Improved handling of non-ASCII word characters in dataset names.
  - For example, a dataset named `jalapeño` will be accessible as `DataCatalog.datasets.jalapeño` rather than `DataCatalog.datasets.jalape__o`.
* Fixed `kedro install` for an Anaconda environment defined in `environment.yml`.
* Fixed backwards compatibility with templates generated with older Kedro versions <0.16.5. No longer need to update `.kedro.yml` to use `kedro lint` and `kedro jupyter notebook convert`.
* Improved documentation.
* Added documentation using MinIO with Kedro.
* Improved error messages for incorrect parameters passed into a node.
* Fixed issue with saving a `TensorFlowModelDataset` in the HDF5 format with versioning enabled.
* Added missing `run_result` argument in `after_pipeline_run` Hooks spec.
* Fixed a bug in IPython script that was causing context hooks to be registered twice. To apply this fix to a project generated with an older Kedro version, apply the same changes made in [this PR](https://github.com/kedro-org/kedro-starter-pandas-iris/pull/16) to your `00-kedro-init.py` file.
* Improved documentation.

## Breaking changes to the API

## Thanks for supporting contributions
[Deepyaman Datta](https://github.com/deepyaman), [Bhavya Merchant](https://github.com/bnmerchant), [Lovkush Agarwal](https://github.com/Lovkush-A), [Varun Krishna S](https://github.com/vhawk19), [Sebastian Bertoli](https://github.com/sebastianbertoli), [noklam](https://github.com/noklam), [Daniel Petti](https://github.com/djpetti), [Waylon Walker](https://github.com/waylonwalker), [Saran Balaji C](https://github.com/csaranbalaji)

# Release 0.16.5

## Major features and improvements
* Added the following new datasets.

| Type                        | Description                                                                                             | Location                      |
| --------------------------- | ------------------------------------------------------------------------------------------------------- | ----------------------------- |
| `email.EmailMessageDataSet` | Manage email messages using [the Python standard library](https://docs.python.org/3/library/email.html) | `kedro.extras.datasets.email` |

* Added support for `pyproject.toml` to configure Kedro. `pyproject.toml` is used if `.kedro.yml` doesn't exist (Kedro configuration should be under `[tool.kedro]` section).
* Projects created with this version will have no `pipeline.py`, having been replaced by `hooks.py`.
* Added a set of registration hooks, as the new way of registering library components with a Kedro project:
    * `register_pipelines()`, to replace `_get_pipelines()`
    * `register_config_loader()`, to replace `_create_config_loader()`
    * `register_catalog()`, to replace `_create_catalog()`
These can be defined in `src/<package-name>/hooks.py` and added to `.kedro.yml` (or `pyproject.toml`). The order of execution is: plugin hooks, `.kedro.yml` hooks, hooks in `ProjectContext.hooks`.
* Added ability to disable auto-registered Hooks using `.kedro.yml` (or `pyproject.toml`) configuration file.

## Bug fixes and other changes
* Added option to run asynchronously via the Kedro CLI.
* Absorbed `.isort.cfg` settings into `setup.cfg`.
* Packaging a modular pipeline raises an error if the pipeline directory is empty or non-existent.

## Breaking changes to the API
* `project_name`, `project_version` and `package_name` now have to be defined in `.kedro.yml` for projects using Kedro 0.16.5+.

## Migration Guide
This release has accidentally broken the usage of `kedro lint` and `kedro jupyter notebook convert` on a project template generated with previous versions of Kedro (<=0.16.4). To amend this, please either upgrade to `kedro==0.16.6` or update `.kedro.yml` within your project root directory to include the following keys:

```yaml
project_name: "<your_project_name>"
project_version: "<kedro_version_of_the_project>"
package_name: "<your_package_name>"
```

## Thanks for supporting contributions
[Deepyaman Datta](https://github.com/deepyaman), [Bas Nijholt](https://github.com/basnijholt), [Sebastian Bertoli](https://github.com/sebastianbertoli)

# Release 0.16.4

## Major features and improvements
* Fixed a bug for using `ParallelRunner` on Windows.
* Enabled auto-discovery of hooks implementations coming from installed plugins.

## Bug fixes and other changes
* Fixed a bug for using `ParallelRunner` on Windows.
* Modified `GBQTableDataSet` to load customized results using customized queries from Google Big Query tables.
* Documentation improvements.

## Breaking changes to the API

## Thanks for supporting contributions
[Ajay Bisht](https://github.com/ajb7), [Vijay Sajjanar](https://github.com/vjkr), [Deepyaman Datta](https://github.com/deepyaman), [Sebastian Bertoli](https://github.com/sebastianbertoli), [Shahil Mawjee](https://github.com/s-mawjee), [Louis Guitton](https://github.com/louisguitton), [Emanuel Ferm](https://github.com/eferm)

# Release 0.16.3

## Major features and improvements
* Added the `kedro pipeline pull` CLI command to extract a packaged modular pipeline, and place the contents in a Kedro project.
* Added the `--version` option to `kedro pipeline package` to allow specifying alternative versions to package under.
* Added the `--starter` option to `kedro new` to create a new project from a local, remote or aliased starter template.
* Added the `kedro starter list` CLI command to list all starter templates that can be used to bootstrap a new Kedro project.
* Added the following new datasets.

| Type               | Description                                                                                           | Location                     |
| ------------------ | ----------------------------------------------------------------------------------------------------- | ---------------------------- |
| `json.JSONDataSet` | Work with JSON files using [the Python standard library](https://docs.python.org/3/library/json.html) | `kedro.extras.datasets.json` |

## Bug fixes and other changes
* Removed `/src/nodes` directory from the project template and made `kedro jupyter convert` create it on the fly if necessary.
* Fixed a bug in `MatplotlibWriter` which prevented saving lists and dictionaries of plots locally on Windows.
* Closed all pyplot windows after saving in `MatplotlibWriter`.
* Documentation improvements:
  - Added [kedro-wings](https://github.com/tamsanh/kedro-wings) and [kedro-great](https://github.com/tamsanh/kedro-great) to the list of community plugins.
* Fixed broken versioning for Windows paths.
* Fixed `DataSet` string representation for falsy values.
* Improved the error message when duplicate nodes are passed to the `Pipeline` initializer.
* Fixed a bug where `kedro docs` would fail because the built docs were located in a different directory.
* Fixed a bug where `ParallelRunner` would fail on Windows machines whose reported CPU count exceeded 61.
* Fixed an issue with saving TensorFlow model to `h5` file on Windows.
* Added a `json` parameter to `APIDataSet` for the convenience of generating requests with JSON bodies.
* Fixed dependencies for `SparkDataSet` to include spark.

## Breaking changes to the API

## Thanks for supporting contributions
[Deepyaman Datta](https://github.com/deepyaman), [Tam-Sanh Nguyen](https://github.com/tamsanh), [DataEngineerOne](http://youtube.com/DataEngineerOne)

# Release 0.16.2

## Major features and improvements
* Added the following new datasets.

| Type                                | Description                                                                                                          | Location                           |
| ----------------------------------- | -------------------------------------------------------------------------------------------------------------------- | ---------------------------------- |
| `pandas.AppendableExcelDataSet`     | Work with `Excel` files opened in append mode                                                                        | `kedro.extras.datasets.pandas`     |
| `tensorflow.TensorFlowModelDataset` | Work with `TensorFlow` models using [TensorFlow 2.X](https://www.tensorflow.org/api_docs/python/tf/keras/Model#save) | `kedro.extras.datasets.tensorflow` |
| `holoviews.HoloviewsWriter`         | Work with `Holoviews` objects (saves as image file)                                                                  | `kedro.extras.datasets.holoviews`  |

* `kedro install` will now compile project dependencies (by running `kedro build-reqs` behind the scenes) before the installation if the `src/requirements.in` file doesn't exist.
* Added `only_nodes_with_namespace` in `Pipeline` class to filter only nodes with a specified namespace.
* Added the `kedro pipeline delete` command to help delete unwanted or unused pipelines (it won't remove references to the pipeline in your `create_pipelines()` code).
* Added the `kedro pipeline package` command to help package up a modular pipeline. It will bundle up the pipeline source code, tests, and parameters configuration into a .whl file.

## Bug fixes and other changes
* `DataCatalog` improvements:
  - Introduced regex filtering to the `DataCatalog.list()` method.
  - Non-alphanumeric characters (except underscore) in dataset name are replaced with `__` in `DataCatalog.datasets`, for ease of access to transcoded datasets.
* Dataset improvements:
  - Improved initialization speed of `spark.SparkHiveDataSet`.
  - Improved S3 cache in `spark.SparkDataSet`.
  - Added support of options for building `pyarrow` table in `pandas.ParquetDataSet`.
* `kedro build-reqs` CLI command improvements:
  - `kedro build-reqs` is now called with `-q` option and will no longer print out compiled requirements to the console for security reasons.
  - All unrecognized CLI options in `kedro build-reqs` command are now passed to [pip-compile](https://github.com/jazzband/pip-tools#example-usage-for-pip-compile) call (e.g. `kedro build-reqs --generate-hashes`).
* `kedro jupyter` CLI command improvements:
  - Improved error message when running `kedro jupyter notebook`, `kedro jupyter lab` or `kedro ipython` with Jupyter/IPython dependencies not being installed.
  - Fixed `%run_viz` line magic for showing kedro viz inside a Jupyter notebook. For the fix to be applied on existing Kedro project, please see the migration guide.
  - Fixed the bug in IPython startup script ([issue 298](https://github.com/kedro-org/kedro/issues/298)).
* Documentation improvements:
  - Updated community-generated content in FAQ.
  - Added [find-kedro](https://github.com/WaylonWalker/find-kedro) and [kedro-static-viz](https://github.com/WaylonWalker/kedro-static-viz) to the list of community plugins.
  - Add missing `pillow.ImageDataSet` entry to the documentation.

## Breaking changes to the API

### Migration guide from Kedro 0.16.1 to 0.16.2

#### Guide to apply the fix for `%run_viz` line magic in existing project

Even though this release ships a fix for project generated with `kedro==0.16.2`, after upgrading, you will still need to make a change in your existing project if it was generated with `kedro>=0.16.0,<=0.16.1` for the fix to take effect. Specifically, please change the content of your project's IPython init script located at `.ipython/profile_default/startup/00-kedro-init.py` with the content of [this file](https://github.com/kedro-org/kedro/blob/0.16.2/kedro/templates/project/%7B%7B%20cookiecutter.repo_name%20%7D%7D/.ipython/profile_default/startup/00-kedro-init.py). You will also need `kedro-viz>=3.3.1`.

## Thanks for supporting contributions
[Miguel Rodriguez Gutierrez](https://github.com/MigQ2), [Joel Schwarzmann](https://github.com/datajoely), [w0rdsm1th](https://github.com/w0rdsm1th), [Deepyaman Datta](https://github.com/deepyaman), [Tam-Sanh Nguyen](https://github.com/tamsanh), [Marcus Gawronsky](https://github.com/marcusinthesky)

# 0.16.1

## Major features and improvements

## Bug fixes and other changes
* Fixed deprecation warnings from `kedro.cli` and `kedro.context` when running `kedro jupyter notebook`.
* Fixed a bug where `catalog` and `context` were not available in Jupyter Lab and Notebook.
* Fixed a bug where `kedro build-reqs` would fail if you didn't have your project dependencies installed.

## Breaking changes to the API

## Thanks for supporting contributions

# 0.16.0

## Major features and improvements
### CLI
* Added new CLI commands (only available for the projects created using Kedro 0.16.0 or later):
  - `kedro catalog list` to list datasets in your catalog
  - `kedro pipeline list` to list pipelines
  - `kedro pipeline describe` to describe a specific pipeline
  - `kedro pipeline create` to create a modular pipeline
* Improved the CLI speed by up to 50%.
* Improved error handling when making a typo on the CLI. We now suggest some of the possible commands you meant to type, in `git`-style.

### Framework
* All modules in `kedro.cli` and `kedro.context` have been moved into `kedro.framework.cli` and `kedro.framework.context` respectively. `kedro.cli` and `kedro.context` will be removed in future releases.
* Added `Hooks`, which is a new mechanism for extending Kedro.
* Fixed `load_context` changing user's current working directory.
* Allowed the source directory to be configurable in `.kedro.yml`.
* Added the ability to specify nested parameter values inside your node inputs, e.g. `node(func, "params:a.b", None)`
### DataSets
* Added the following new datasets.

| Type                       | Description                                 | Location                          |
| -------------------------- | ------------------------------------------- | --------------------------------- |
| `pillow.ImageDataSet`      | Work with image files using `Pillow`        | `kedro.extras.datasets.pillow`    |
| `geopandas.GeoJSONDataSet` | Work with geospatial data using `GeoPandas` | `kedro.extras.datasets.geopandas` |
| `api.APIDataSet`           | Work with data from HTTP(S) API requests    | `kedro.extras.datasets.api`       |

* Added `joblib` backend support to `pickle.PickleDataSet`.
* Added versioning support to `MatplotlibWriter` dataset.
* Added the ability to install dependencies for a given dataset with more granularity, e.g. `pip install "kedro[pandas.ParquetDataSet]"`.
* Added the ability to specify extra arguments, e.g. `encoding` or `compression`, for `fsspec.spec.AbstractFileSystem.open()` calls when loading/saving a dataset. See Example 3 under [docs](https://kedro.readthedocs.io/en/0.16.0/04_user_guide/04_data_catalog.html#using-the-data-catalog-with-the-yaml-api).

### Other
* Added `namespace` property on ``Node``, related to the modular pipeline where the node belongs.
* Added an option to enable asynchronous loading inputs and saving outputs in both `SequentialRunner(is_async=True)` and `ParallelRunner(is_async=True)` class.
* Added `MemoryProfiler` transformer.
* Removed the requirement to have all dependencies for a dataset module to use only a subset of the datasets within.
* Added support for `pandas>=1.0`.
* Enabled Python 3.8 compatibility. _Please note that a Spark workflow may be unreliable for this Python version as `pyspark` is not fully-compatible with 3.8 yet._
* Renamed "features" layer to "feature" layer to be consistent with (most) other layers and the [relevant FAQ](https://kedro.readthedocs.io/en/0.16.0/06_resources/01_faq.html#what-is-data-engineering-convention).

## Bug fixes and other changes
* Fixed a bug where a new version created mid-run by an external system caused inconsistencies in the load versions used in the current run.
* Documentation improvements
  * Added instruction in the documentation on how to create a custom runner).
  * Updated contribution process in `CONTRIBUTING.md` - added Developer Workflow.
  * Documented installation of development version of Kedro in the [FAQ section](https://kedro.readthedocs.io/en/0.16.0/06_resources/01_faq.html#how-can-i-use-development-version-of-kedro).
  * Added missing `_exists` method to `MyOwnDataSet` example in 04_user_guide/08_advanced_io.
* Fixed a bug where `PartitionedDataSet` and `IncrementalDataSet` were not working with `s3a` or `s3n` protocol.
* Added ability to read partitioned parquet file from a directory in `pandas.ParquetDataSet`.
* Replaced `functools.lru_cache` with `cachetools.cachedmethod` in `PartitionedDataSet` and `IncrementalDataSet` for per-instance cache invalidation.
* Implemented custom glob function for `SparkDataSet` when running on Databricks.
* Fixed a bug in `SparkDataSet` not allowing for loading data from DBFS in a Windows machine using Databricks-connect.
* Improved the error message for `DataSetNotFoundError` to suggest possible dataset names user meant to type.
* Added the option for contributors to run Kedro tests locally without Spark installation with `make test-no-spark`.
* Added option to lint the project without applying the formatting changes (`kedro lint --check-only`).

## Breaking changes to the API
### Datasets
* Deleted obsolete datasets from `kedro.io`.
* Deleted `kedro.contrib` and `extras` folders.
* Deleted obsolete `CSVBlobDataSet` and `JSONBlobDataSet` dataset types.
* Made `invalidate_cache` method on datasets private.
* `get_last_load_version` and `get_last_save_version` methods are no longer available on `AbstractDataSet`.
* `get_last_load_version` and `get_last_save_version` have been renamed to `resolve_load_version` and `resolve_save_version` on ``AbstractVersionedDataSet``, the results of which are cached.
* The `release()` method on datasets extending ``AbstractVersionedDataSet`` clears the cached load and save version. All custom datasets must call `super()._release()` inside `_release()`.
* ``TextDataSet`` no longer has `load_args` and `save_args`. These can instead be specified under `open_args_load` or `open_args_save` in `fs_args`.
* `PartitionedDataSet` and `IncrementalDataSet` method `invalidate_cache` was made private: `_invalidate_caches`.

### Other
* Removed `KEDRO_ENV_VAR` from `kedro.context` to speed up the CLI run time.
* `Pipeline.name` has been removed in favour of `Pipeline.tag()`.
* Dropped `Pipeline.transform()` in favour of `kedro.pipeline.modular_pipeline.pipeline()` helper function.
* Made constant `PARAMETER_KEYWORDS` private, and moved it from `kedro.pipeline.pipeline` to `kedro.pipeline.modular_pipeline`.
* Layers are no longer part of the dataset object, as they've moved to the `DataCatalog`.
* Python 3.5 is no longer supported by the current and all future versions of Kedro.

### Migration guide from Kedro 0.15.* to 0.16.*

#### General Migration

**reminder** [How do I upgrade Kedro](https://kedro.readthedocs.io/en/0.16.0/06_resources/01_faq.html#how-do-i-upgrade-kedro) covers a few key things to remember when updating any kedro version.

#### Migration for datasets

Since all the datasets (from `kedro.io` and `kedro.contrib.io`) were moved to `kedro/extras/datasets` you must update the type of all datasets in `<project>/conf/base/catalog.yml` file.
Here how it should be changed: `type: <SomeDataSet>` -> `type: <subfolder of kedro/extras/datasets>.<SomeDataSet>` (e.g. `type: CSVDataSet` -> `type: pandas.CSVDataSet`).

In addition, all the specific datasets like `CSVLocalDataSet`, `CSVS3DataSet` etc. were deprecated. Instead, you must use generalized datasets like `CSVDataSet`.
E.g. `type: CSVS3DataSet` -> `type: pandas.CSVDataSet`.

> Note: No changes required if you are using your custom dataset.

#### Migration for Pipeline.transform()
`Pipeline.transform()` has been dropped in favour of the `pipeline()` constructor. The following changes apply:
- Remember to import `from kedro.pipeline import pipeline`
- The `prefix` argument has been renamed to `namespace`
- And `datasets` has been broken down into more granular arguments:
  - `inputs`: Independent inputs to the pipeline
  - `outputs`: Any output created in the pipeline, whether an intermediary dataset or a leaf output
  - `parameters`: `params:...` or `parameters`

As an example, code that used to look like this with the `Pipeline.transform()` constructor:
```python
result = my_pipeline.transform(
    datasets={"input": "new_input", "output": "new_output", "params:x": "params:y"},
    prefix="pre",
)
```

When used with the new `pipeline()` constructor, becomes:
```python
from kedro.pipeline import pipeline

result = pipeline(
    my_pipeline,
    inputs={"input": "new_input"},
    outputs={"output": "new_output"},
    parameters={"params:x": "params:y"},
    namespace="pre",
)
```

#### Migration for decorators, color logger, transformers etc.
Since some modules were moved to other locations you need to update import paths appropriately.
You can find the list of moved files in the [`0.15.6` release notes](https://github.com/kedro-org/kedro/releases/tag/0.15.6) under the section titled `Files with a new location`.

#### Migration for CLI and KEDRO_ENV environment variable
> Note: If you haven't made significant changes to your `kedro_cli.py`, it may be easier to simply copy the updated `kedro_cli.py` `.ipython/profile_default/startup/00-kedro-init.py` and from GitHub or a newly generated project into your old project.

* We've removed `KEDRO_ENV_VAR` from `kedro.context`. To get your existing project template working, you'll need to remove all instances of `KEDRO_ENV_VAR` from your project template:
  - From the imports in `kedro_cli.py` and `.ipython/profile_default/startup/00-kedro-init.py`: `from kedro.context import KEDRO_ENV_VAR, load_context` -> `from kedro.framework.context import load_context`
  - Remove the `envvar=KEDRO_ENV_VAR` line from the click options in `run`, `jupyter_notebook` and `jupyter_lab` in `kedro_cli.py`
  - Replace `KEDRO_ENV_VAR` with `"KEDRO_ENV"` in `_build_jupyter_env`
  - Replace `context = load_context(path, env=os.getenv(KEDRO_ENV_VAR))` with `context = load_context(path)` in `.ipython/profile_default/startup/00-kedro-init.py`

 #### Migration for `kedro build-reqs`

 We have upgraded `pip-tools` which is used by `kedro build-reqs` to 5.x. This `pip-tools` version requires `pip>=20.0`. To upgrade `pip`, please refer to [their documentation](https://pip.pypa.io/en/stable/installing/#upgrading-pip).

## Thanks for supporting contributions
[@foolsgold](https://github.com/foolsgold), [Mani Sarkar](https://github.com/neomatrix369), [Priyanka Shanbhag](https://github.com/priyanka1414), [Luis Blanche](https://github.com/LuisBlanche), [Deepyaman Datta](https://github.com/deepyaman), [Antony Milne](https://github.com/AntonyMilneQB), [Panos Psimatikas](https://github.com/ppsimatikas), [Tam-Sanh Nguyen](https://github.com/tamsanh), [Tomasz Kaczmarczyk](https://github.com/TomaszKaczmarczyk), [Kody Fischer](https://github.com/Klio-Foxtrot187), [Waylon Walker](https://github.com/waylonwalker)

# 0.15.9

## Major features and improvements

## Bug fixes and other changes

* Pinned `fsspec>=0.5.1, <0.7.0` and `s3fs>=0.3.0, <0.4.1` to fix incompatibility issues with their latest release.

## Breaking changes to the API

## Thanks for supporting contributions

# 0.15.8

## Major features and improvements

## Bug fixes and other changes

* Added the additional libraries to our `requirements.txt` so `pandas.CSVDataSet` class works out of box with `pip install kedro`.
* Added `pandas` to our `extra_requires` in `setup.py`.
* Improved the error message when dependencies of a `DataSet` class are missing.

## Breaking changes to the API

## Thanks for supporting contributions

# 0.15.7

## Major features and improvements

* Added in documentation on how to contribute a custom `AbstractDataSet` implementation.

## Bug fixes and other changes

* Fixed the link to the Kedro banner image in the documentation.

## Breaking changes to the API

## Thanks for supporting contributions

# 0.15.6

## Major features and improvements
> _TL;DR_ We're launching [`kedro.extras`](https://github.com/kedro-org/kedro/tree/master/extras), the new home for our revamped series of datasets, decorators and dataset transformers. The datasets in [`kedro.extras.datasets`](https://github.com/kedro-org/kedro/tree/master/extras/datasets) use [`fsspec`](https://filesystem-spec.readthedocs.io/en/latest/) to access a variety of data stores including local file systems, network file systems, cloud object stores (including S3 and GCP), and Hadoop, read more about this [**here**](https://kedro.readthedocs.io/en/0.15.6/04_user_guide/04_data_catalog.html#specifying-the-location-of-the-dataset). The change will allow [#178](https://github.com/kedro-org/kedro/issues/178) to happen in the next major release of Kedro.

An example of this new system can be seen below, loading the CSV `SparkDataSet` from S3:

```yaml
weather:
  type: spark.SparkDataSet  # Observe the specified type, this  affects all datasets
  filepath: s3a://your_bucket/data/01_raw/weather*  # filepath uses fsspec to indicate the file storage system
  credentials: dev_s3
  file_format: csv
```

You can also load data incrementally whenever it is dumped into a directory with the extension to [`PartionedDataSet`](https://kedro.readthedocs.io/en/0.15.6/04_user_guide/08_advanced_io.html#partitioned-dataset), a feature that allows you to load a directory of files. The [`IncrementalDataSet`](https://kedro.readthedocs.io/en/0.15.6/04_user_guide/08_advanced_io.html#incremental-loads-with-incrementaldataset) stores the information about the last processed partition in a `checkpoint`, read more about this feature [**here**](https://kedro.readthedocs.io/en/0.15.6/04_user_guide/08_advanced_io.html#incremental-loads-with-incrementaldataset).

### New features

* Added `layer` attribute for datasets in `kedro.extras.datasets` to specify the name of a layer according to [data engineering convention](https://kedro.readthedocs.io/en/0.15.6/06_resources/01_faq.html#what-is-data-engineering-convention), this feature will be passed to [`kedro-viz`](https://github.com/kedro-org/kedro-viz) in future releases.
* Enabled loading a particular version of a dataset in Jupyter Notebooks and iPython, using `catalog.load("dataset_name", version="<2019-12-13T15.08.09.255Z>")`.
* Added property `run_id` on `ProjectContext`, used for versioning using the [`Journal`](https://kedro.readthedocs.io/en/0.15.6/04_user_guide/13_journal.html). To customise your journal `run_id` you can override the private method `_get_run_id()`.
* Added the ability to install all optional kedro dependencies via `pip install "kedro[all]"`.
* Modified the `DataCatalog`'s load order for datasets, loading order is the following:
  - `kedro.io`
  - `kedro.extras.datasets`
  - Import path, specified in `type`
* Added an optional `copy_mode` flag to `CachedDataSet` and `MemoryDataSet` to specify (`deepcopy`, `copy` or `assign`) the copy mode to use when loading and saving.

### New Datasets

| Type                             | Description                                                                                                                                      | Location                            |
| -------------------------------- | ------------------------------------------------------------------------------------------------------------------------------------------------ | ----------------------------------- |
| `dask.ParquetDataSet`            | Handles parquet datasets using Dask                                                                                                              | `kedro.extras.datasets.dask`        |
| `pickle.PickleDataSet`           | Work with Pickle files using [`fsspec`](https://filesystem-spec.readthedocs.io/en/latest/) to communicate with the underlying filesystem         | `kedro.extras.datasets.pickle`      |
| `pandas.CSVDataSet`              | Work with CSV files using [`fsspec`](https://filesystem-spec.readthedocs.io/en/latest/) to communicate with the underlying filesystem            | `kedro.extras.datasets.pandas`      |
| `pandas.TextDataSet`             | Work with text files using [`fsspec`](https://filesystem-spec.readthedocs.io/en/latest/) to communicate with the underlying filesystem           | `kedro.extras.datasets.pandas`      |
| `pandas.ExcelDataSet`            | Work with Excel files using [`fsspec`](https://filesystem-spec.readthedocs.io/en/latest/) to communicate with the underlying filesystem          | `kedro.extras.datasets.pandas`      |
| `pandas.HDFDataSet`              | Work with HDF using [`fsspec`](https://filesystem-spec.readthedocs.io/en/latest/) to communicate with the underlying filesystem                  | `kedro.extras.datasets.pandas`      |
| `yaml.YAMLDataSet`               | Work with YAML files using [`fsspec`](https://filesystem-spec.readthedocs.io/en/latest/) to communicate with the underlying filesystem           | `kedro.extras.datasets.yaml`        |
| `matplotlib.MatplotlibWriter`    | Save with Matplotlib images using [`fsspec`](https://filesystem-spec.readthedocs.io/en/latest/) to communicate with the underlying filesystem    | `kedro.extras.datasets.matplotlib`  |
| `networkx.NetworkXDataSet`       | Work with NetworkX files using [`fsspec`](https://filesystem-spec.readthedocs.io/en/latest/) to communicate with the underlying filesystem       | `kedro.extras.datasets.networkx`    |
| `biosequence.BioSequenceDataSet` | Work with bio-sequence objects using [`fsspec`](https://filesystem-spec.readthedocs.io/en/latest/) to communicate with the underlying filesystem | `kedro.extras.datasets.biosequence` |
| `pandas.GBQTableDataSet`         | Work with Google BigQuery                                                                                                                        | `kedro.extras.datasets.pandas`      |
| `pandas.FeatherDataSet`          | Work with feather files using [`fsspec`](https://filesystem-spec.readthedocs.io/en/latest/) to communicate with the underlying filesystem        | `kedro.extras.datasets.pandas`      |
| `IncrementalDataSet`             | Inherit from `PartitionedDataSet` and remembers the last processed partition                                                                     | `kedro.io`                          |

### Files with a new location

| Type                                                                 | New Location                                 |
| -------------------------------------------------------------------- | -------------------------------------------- |
| `JSONDataSet`                                                        | `kedro.extras.datasets.pandas`               |
| `CSVBlobDataSet`                                                     | `kedro.extras.datasets.pandas`               |
| `JSONBlobDataSet`                                                    | `kedro.extras.datasets.pandas`               |
| `SQLTableDataSet`                                                    | `kedro.extras.datasets.pandas`               |
| `SQLQueryDataSet`                                                    | `kedro.extras.datasets.pandas`               |
| `SparkDataSet`                                                       | `kedro.extras.datasets.spark`                |
| `SparkHiveDataSet`                                                   | `kedro.extras.datasets.spark`                |
| `SparkJDBCDataSet`                                                   | `kedro.extras.datasets.spark`                |
| `kedro/contrib/decorators/retry.py`                                  | `kedro/extras/decorators/retry_node.py`      |
| `kedro/contrib/decorators/memory_profiler.py`                        | `kedro/extras/decorators/memory_profiler.py` |
| `kedro/contrib/io/transformers/transformers.py`                      | `kedro/extras/transformers/time_profiler.py` |
| `kedro/contrib/colors/logging/color_logger.py`                       | `kedro/extras/logging/color_logger.py`       |
| `extras/ipython_loader.py`                                           | `tools/ipython/ipython_loader.py`            |
| `kedro/contrib/io/cached/cached_dataset.py`                          | `kedro/io/cached_dataset.py`                 |
| `kedro/contrib/io/catalog_with_default/data_catalog_with_default.py` | `kedro/io/data_catalog_with_default.py`      |
| `kedro/contrib/config/templated_config.py`                           | `kedro/config/templated_config.py`           |

## Upcoming deprecations

| Category                  | Type                                                           |
| ------------------------- | -------------------------------------------------------------- |
| **Datasets**              | `BioSequenceLocalDataSet`                                      |
|                           | `CSVGCSDataSet`                                                |
|                           | `CSVHTTPDataSet`                                               |
|                           | `CSVLocalDataSet`                                              |
|                           | `CSVS3DataSet`                                                 |
|                           | `ExcelLocalDataSet`                                            |
|                           | `FeatherLocalDataSet`                                          |
|                           | `JSONGCSDataSet`                                               |
|                           | `JSONLocalDataSet`                                             |
|                           | `HDFLocalDataSet`                                              |
|                           | `HDFS3DataSet`                                                 |
|                           | `kedro.contrib.io.cached.CachedDataSet`                        |
|                           | `kedro.contrib.io.catalog_with_default.DataCatalogWithDefault` |
|                           | `MatplotlibLocalWriter`                                        |
|                           | `MatplotlibS3Writer`                                           |
|                           | `NetworkXLocalDataSet`                                         |
|                           | `ParquetGCSDataSet`                                            |
|                           | `ParquetLocalDataSet`                                          |
|                           | `ParquetS3DataSet`                                             |
|                           | `PickleLocalDataSet`                                           |
|                           | `PickleS3DataSet`                                              |
|                           | `TextLocalDataSet`                                             |
|                           | `YAMLLocalDataSet`                                             |
| **Decorators**            | `kedro.contrib.decorators.memory_profiler`                     |
|                           | `kedro.contrib.decorators.retry`                               |
|                           | `kedro.contrib.decorators.pyspark.spark_to_pandas`             |
|                           | `kedro.contrib.decorators.pyspark.pandas_to_spark`             |
| **Transformers**          | `kedro.contrib.io.transformers.transformers`                   |
| **Configuration Loaders** | `kedro.contrib.config.TemplatedConfigLoader`                   |

## Bug fixes and other changes
* Added the option to set/overwrite params in `config.yaml` using YAML dict style instead of string CLI formatting only.
* Kedro CLI arguments `--node` and `--tag` support comma-separated values, alternative methods will be deprecated in future releases.
* Fixed a bug in the `invalidate_cache` method of `ParquetGCSDataSet` and `CSVGCSDataSet`.
* `--load-version` now won't break if version value contains a colon.
* Enabled running `node`s with duplicate inputs.
* Improved error message when empty credentials are passed into `SparkJDBCDataSet`.
* Fixed bug that caused an empty project to fail unexpectedly with ImportError in `template/.../pipeline.py`.
* Fixed bug related to saving dataframe with categorical variables in table mode using `HDFS3DataSet`.
* Fixed bug that caused unexpected behavior when using `from_nodes` and `to_nodes` in pipelines using transcoding.
* Credentials nested in the dataset config are now also resolved correctly.
* Bumped minimum required pandas version to 0.24.0 to make use of `pandas.DataFrame.to_numpy` (recommended alternative to `pandas.DataFrame.values`).
* Docs improvements.
* `Pipeline.transform` skips modifying node inputs/outputs containing `params:` or `parameters` keywords.
* Support for `dataset_credentials` key in the credentials for `PartitionedDataSet` is now deprecated. The dataset credentials should be specified explicitly inside the dataset config.
* Datasets can have a new `confirm` function which is called after a successful node function execution if the node contains `confirms` argument with such dataset name.
* Make the resume prompt on pipeline run failure use `--from-nodes` instead of `--from-inputs` to avoid unnecessarily re-running nodes that had already executed.
* When closed, Jupyter notebook kernels are automatically terminated after 30 seconds of inactivity by default. Use `--idle-timeout` option to update it.
* Added `kedro-viz` to the Kedro project template `requirements.txt` file.
* Removed the `results` and `references` folder from the project template.
* Updated contribution process in `CONTRIBUTING.md`.

## Breaking changes to the API
* Existing `MatplotlibWriter` dataset in `contrib` was renamed to `MatplotlibLocalWriter`.
* `kedro/contrib/io/matplotlib/matplotlib_writer.py` was renamed to `kedro/contrib/io/matplotlib/matplotlib_local_writer.py`.
* `kedro.contrib.io.bioinformatics.sequence_dataset.py` was renamed to `kedro.contrib.io.bioinformatics.biosequence_local_dataset.py`.

## Thanks for supporting contributions
[Andrii Ivaniuk](https://github.com/andrii-ivaniuk), [Jonas Kemper](https://github.com/jonasrk), [Yuhao Zhu](https://github.com/yhzqb), [Balazs Konig](https://github.com/BalazsKonigQB), [Pedro Abreu](https://github.com/PedroAbreuQB), [Tam-Sanh Nguyen](https://github.com/tamsanh), [Peter Zhao](https://github.com/zxpeter), [Deepyaman Datta](https://github.com/deepyaman), [Florian Roessler](https://github.com/fdroessler/), [Miguel Rodriguez Gutierrez](https://github.com/MigQ2)

# 0.15.5

## Major features and improvements
* New CLI commands and command flags:
  - Load multiple `kedro run` CLI flags from a configuration file with the `--config` flag (e.g. `kedro run --config run_config.yml`)
  - Run parametrised pipeline runs with the `--params` flag (e.g. `kedro run --params param1:value1,param2:value2`).
  - Lint your project code using the `kedro lint` command, your project is linted with [`black`](https://github.com/psf/black) (Python 3.6+), [`flake8`](https://gitlab.com/pycqa/flake8) and [`isort`](https://github.com/PyCQA/isort).
* Load specific environments with Jupyter notebooks using `KEDRO_ENV` which will globally set `run`, `jupyter notebook` and `jupyter lab` commands using environment variables.
* Added the following datasets:
  - `CSVGCSDataSet` dataset in `contrib` for working with CSV files in Google Cloud Storage.
  - `ParquetGCSDataSet` dataset in `contrib` for working with Parquet files in Google Cloud Storage.
  - `JSONGCSDataSet` dataset in `contrib` for working with JSON files in Google Cloud Storage.
  - `MatplotlibS3Writer` dataset in `contrib` for saving Matplotlib images to S3.
  - `PartitionedDataSet` for working with datasets split across multiple files.
  - `JSONDataSet` dataset for working with JSON files that uses [`fsspec`](https://filesystem-spec.readthedocs.io/en/latest/) to communicate with the underlying filesystem. It doesn't support `http(s)` protocol for now.
* Added `s3fs_args` to all S3 datasets.
* Pipelines can be deducted with `pipeline1 - pipeline2`.

## Bug fixes and other changes
* `ParallelRunner` now works with `SparkDataSet`.
* Allowed the use of nulls in `parameters.yml`.
* Fixed an issue where `%reload_kedro` wasn't reloading all user modules.
* Fixed `pandas_to_spark` and `spark_to_pandas` decorators to work with functions with kwargs.
* Fixed a bug where `kedro jupyter notebook` and `kedro jupyter lab` would run a different Jupyter installation to the one in the local environment.
* Implemented Databricks-compatible dataset versioning for `SparkDataSet`.
* Fixed a bug where `kedro package` would fail in certain situations where `kedro build-reqs` was used to generate `requirements.txt`.
* Made `bucket_name` argument optional for the following datasets: `CSVS3DataSet`, `HDFS3DataSet`, `PickleS3DataSet`, `contrib.io.parquet.ParquetS3DataSet`, `contrib.io.gcs.JSONGCSDataSet` - bucket name can now be included into the filepath along with the filesystem protocol (e.g. `s3://bucket-name/path/to/key.csv`).
* Documentation improvements and fixes.

## Breaking changes to the API
* Renamed entry point for running pip-installed projects to `run_package()` instead of `main()` in `src/<package>/run.py`.
* `bucket_name` key has been removed from the string representation of the following datasets: `CSVS3DataSet`, `HDFS3DataSet`, `PickleS3DataSet`, `contrib.io.parquet.ParquetS3DataSet`, `contrib.io.gcs.JSONGCSDataSet`.
* Moved the `mem_profiler` decorator to `contrib` and separated the `contrib` decorators so that dependencies are modular. You may need to update your import paths, for example the pyspark decorators should be imported as `from kedro.contrib.decorators.pyspark import <pyspark_decorator>` instead of `from kedro.contrib.decorators import <pyspark_decorator>`.

## Thanks for supporting contributions
[Sheldon Tsen](https://github.com/sheldontsen-qb), [@roumail](https://github.com/roumail), [Karlson Lee](https://github.com/i25959341), [Waylon Walker](https://github.com/WaylonWalker), [Deepyaman Datta](https://github.com/deepyaman), [Giovanni](https://github.com/plauto), [Zain Patel](https://github.com/mzjp2)

# 0.15.4

## Major features and improvements
* `kedro jupyter` now gives the default kernel a sensible name.
* `Pipeline.name` has been deprecated in favour of `Pipeline.tags`.
* Reuse pipelines within a Kedro project using `Pipeline.transform`, it simplifies dataset and node renaming.
* Added Jupyter Notebook line magic (`%run_viz`) to run `kedro viz` in a Notebook cell (requires [`kedro-viz`](https://github.com/kedro-org/kedro-viz) version 3.0.0 or later).
* Added the following datasets:
  - `NetworkXLocalDataSet` in `kedro.contrib.io.networkx` to load and save local graphs (JSON format) via NetworkX. (by [@josephhaaga](https://github.com/josephhaaga))
  - `SparkHiveDataSet` in `kedro.contrib.io.pyspark.SparkHiveDataSet` allowing usage of Spark and insert/upsert on non-transactional Hive tables.
* `kedro.contrib.config.TemplatedConfigLoader` now supports name/dict key templating and default values.

## Bug fixes and other changes
* `get_last_load_version()` method for versioned datasets now returns exact last load version if the dataset has been loaded at least once and `None` otherwise.
* Fixed a bug in `_exists` method for versioned `SparkDataSet`.
* Enabled the customisation of the ExcelWriter in `ExcelLocalDataSet` by specifying options under `writer` key in `save_args`.
* Fixed a bug in IPython startup script, attempting to load context from the incorrect location.
* Removed capping the length of a dataset's string representation.
* Fixed `kedro install` command failing on Windows if `src/requirements.txt` contains a different version of Kedro.
* Enabled passing a single tag into a node or a pipeline without having to wrap it in a list (i.e. `tags="my_tag"`).

## Breaking changes to the API
* Removed `_check_paths_consistency()` method from `AbstractVersionedDataSet`. Version consistency check is now done in `AbstractVersionedDataSet.save()`. Custom versioned datasets should modify `save()` method implementation accordingly.

## Thanks for supporting contributions
[Joseph Haaga](https://github.com/josephhaaga), [Deepyaman Datta](https://github.com/deepyaman), [Joost Duisters](https://github.com/JoostDuisters), [Zain Patel](https://github.com/mzjp2), [Tom Vigrass](https://github.com/tomvigrass)

# 0.15.3

## Bug Fixes and other changes
* Narrowed the requirements for `PyTables` so that we maintain support for Python 3.5.

# 0.15.2

## Major features and improvements
* Added `--load-version`, a `kedro run` argument that allows you run the pipeline with a particular load version of a dataset.
* Support for modular pipelines in `src/`, break the pipeline into isolated parts with reusability in mind.
* Support for multiple pipelines, an ability to have multiple entry point pipelines and choose one with `kedro run --pipeline NAME`.
* Added a `MatplotlibWriter` dataset in `contrib` for saving Matplotlib images.
* An ability to template/parameterize configuration files with `kedro.contrib.config.TemplatedConfigLoader`.
* Parameters are exposed as a context property for ease of access in iPython / Jupyter Notebooks with `context.params`.
* Added `max_workers` parameter for ``ParallelRunner``.

## Bug fixes and other changes
* Users will override the `_get_pipeline` abstract method in `ProjectContext(KedroContext)` in `run.py` rather than the `pipeline` abstract property. The `pipeline` property is not abstract anymore.
* Improved an error message when versioned local dataset is saved and unversioned path already exists.
* Added `catalog` global variable to `00-kedro-init.py`, allowing you to load datasets with `catalog.load()`.
* Enabled tuples to be returned from a node.
* Disallowed the ``ConfigLoader`` loading the same file more than once, and deduplicated the `conf_paths` passed in.
* Added a `--open` flag to `kedro build-docs` that opens the documentation on build.
* Updated the ``Pipeline`` representation to include name of the pipeline, also making it readable as a context property.
* `kedro.contrib.io.pyspark.SparkDataSet` and `kedro.contrib.io.azure.CSVBlobDataSet` now support versioning.

## Breaking changes to the API
* `KedroContext.run()` no longer accepts `catalog` and `pipeline` arguments.
* `node.inputs` now returns the node's inputs in the order required to bind them properly to the node's function.

## Thanks for supporting contributions
[Deepyaman Datta](https://github.com/deepyaman), [Luciano Issoe](https://github.com/Lucianois), [Joost Duisters](https://github.com/JoostDuisters), [Zain Patel](https://github.com/mzjp2), [William Ashford](https://github.com/williamashfordQB), [Karlson Lee](https://github.com/i25959341)

# 0.15.1

## Major features and improvements
* Extended `versioning` support to cover the tracking of environment setup, code and datasets.
* Added the following datasets:
  - `FeatherLocalDataSet` in `contrib` for usage with pandas. (by [@mdomarsaleem](https://github.com/mdomarsaleem))
* Added `get_last_load_version` and `get_last_save_version` to `AbstractVersionedDataSet`.
* Implemented `__call__` method on `Node` to allow for users to execute `my_node(input1=1, input2=2)` as an alternative to `my_node.run(dict(input1=1, input2=2))`.
* Added new `--from-inputs` run argument.

## Bug fixes and other changes
* Fixed a bug in `load_context()` not loading context in non-Kedro Jupyter Notebooks.
* Fixed a bug in `ConfigLoader.get()` not listing nested files for `**`-ending glob patterns.
* Fixed a logging config error in Jupyter Notebook.
* Updated documentation in `03_configuration` regarding how to modify the configuration path.
* Documented the architecture of Kedro showing how we think about library, project and framework components.
* `extras/kedro_project_loader.py` renamed to `extras/ipython_loader.py` and now runs any IPython startup scripts without relying on the Kedro project structure.
* Fixed TypeError when validating partial function's signature.
* After a node failure during a pipeline run, a resume command will be suggested in the logs. This command will not work if the required inputs are MemoryDataSets.

## Breaking changes to the API

## Thanks for supporting contributions
[Omar Saleem](https://github.com/mdomarsaleem), [Mariana Silva](https://github.com/marianansilva), [Anil Choudhary](https://github.com/aniryou), [Craig](https://github.com/cfranklin11)

# 0.15.0

## Major features and improvements
* Added `KedroContext` base class which holds the configuration and Kedro's main functionality (catalog, pipeline, config, runner).
* Added a new CLI command `kedro jupyter convert` to facilitate converting Jupyter Notebook cells into Kedro nodes.
* Added support for `pip-compile` and new Kedro command `kedro build-reqs` that generates `requirements.txt` based on `requirements.in`.
* Running `kedro install` will install packages to conda environment if `src/environment.yml` exists in your project.
* Added a new `--node` flag to `kedro run`, allowing users to run only the nodes with the specified names.
* Added new `--from-nodes` and `--to-nodes` run arguments, allowing users to run a range of nodes from the pipeline.
* Added prefix `params:` to the parameters specified in `parameters.yml` which allows users to differentiate between their different parameter node inputs and outputs.
* Jupyter Lab/Notebook now starts with only one kernel by default.
* Added the following datasets:
  -  `CSVHTTPDataSet` to load CSV using HTTP(s) links.
  - `JSONBlobDataSet` to load json (-delimited) files from Azure Blob Storage.
  - `ParquetS3DataSet` in `contrib` for usage with pandas. (by [@mmchougule](https://github.com/mmchougule))
  - `CachedDataSet` in `contrib` which will cache data in memory to avoid io/network operations. It will clear the cache once a dataset is no longer needed by a pipeline. (by [@tsanikgr](https://github.com/tsanikgr))
  - `YAMLLocalDataSet` in `contrib` to load and save local YAML files. (by [@Minyus](https://github.com/Minyus))

## Bug fixes and other changes
* Documentation improvements including instructions on how to initialise a Spark session using YAML configuration.
* `anyconfig` default log level changed from `INFO` to `WARNING`.
* Added information on installed plugins to `kedro info`.
* Added style sheets for project documentation, so the output of `kedro build-docs` will resemble the style of `kedro docs`.

## Breaking changes to the API
* Simplified the Kedro template in `run.py` with the introduction of `KedroContext` class.
* Merged `FilepathVersionMixIn` and `S3VersionMixIn` under one abstract class `AbstractVersionedDataSet` which extends`AbstractDataSet`.
* `name` changed to be a keyword-only argument for `Pipeline`.
* `CSVLocalDataSet` no longer supports URLs. `CSVHTTPDataSet` supports URLs.

### Migration guide from Kedro 0.14.* to Kedro 0.15.0
#### Migration for Kedro project template
This guide assumes that:
  * The framework specific code has not been altered significantly
  * Your project specific code is stored in the dedicated python package under `src/`.

The breaking changes were introduced in the following project template files:
- `<project-name>/.ipython/profile_default/startup/00-kedro-init.py`
- `<project-name>/kedro_cli.py`
- `<project-name>/src/tests/test_run.py`
- `<project-name>/src/<package-name>/run.py`
- `<project-name>/.kedro.yml` (new file)

The easiest way to migrate your project from Kedro 0.14.* to Kedro 0.15.0 is to create a new project (by using `kedro new`) and move code and files bit by bit as suggested in the detailed guide below:

1. Create a new project with the same name by running `kedro new`

2. Copy the following folders to the new project:
 - `results/`
 - `references/`
 - `notebooks/`
 - `logs/`
 - `data/`
 - `conf/`

3. If you customised your `src/<package>/run.py`, make sure you apply the same customisations to `src/<package>/run.py`
 - If you customised `get_config()`, you can override `config_loader` property in `ProjectContext` derived class
 - If you customised `create_catalog()`, you can override `catalog()` property in `ProjectContext` derived class
 - If you customised `run()`, you can override `run()` method in `ProjectContext` derived class
 - If you customised default `env`, you can override it in `ProjectContext` derived class or pass it at construction. By default, `env` is `local`.
 - If you customised default `root_conf`, you can override `CONF_ROOT` attribute in `ProjectContext` derived class. By default, `KedroContext` base class has `CONF_ROOT` attribute set to `conf`.

4. The following syntax changes are introduced in ipython or Jupyter notebook/labs:
 - `proj_dir` -> `context.project_path`
 - `proj_name` -> `context.project_name`
 - `conf` -> `context.config_loader`.
 - `io` -> `context.catalog` (e.g., `io.load()` -> `context.catalog.load()`)

5. If you customised your `kedro_cli.py`, you need to apply the same customisations to your `kedro_cli.py` in the new project.

6. Copy the contents of the old project's `src/requirements.txt` into the new project's `src/requirements.in` and, from the project root directory, run the `kedro build-reqs` command in your terminal window.

#### Migration for versioning custom dataset classes

If you defined any custom dataset classes which support versioning in your project, you need to apply the following changes:

1. Make sure your dataset inherits from `AbstractVersionedDataSet` only.
2. Call `super().__init__()` with the appropriate arguments in the dataset's `__init__`. If storing on local filesystem, providing the filepath and the version is enough. Otherwise, you should also pass in an `exists_function` and a `glob_function` that emulate `exists` and `glob` in a different filesystem (see `CSVS3DataSet` as an example).
3. Remove setting of the `_filepath` and `_version` attributes in the dataset's `__init__`, as this is taken care of in the base abstract class.
4. Any calls to `_get_load_path` and `_get_save_path` methods should take no arguments.
5. Ensure you convert the output of `_get_load_path` and `_get_save_path` appropriately, as these now return [`PurePath`s](https://docs.python.org/3/library/pathlib.html#pure-paths) instead of strings.
6. Make sure `_check_paths_consistency` is called with [`PurePath`s](https://docs.python.org/3/library/pathlib.html#pure-paths) as input arguments, instead of strings.

These steps should have brought your project to Kedro 0.15.0. There might be some more minor tweaks needed as every project is unique, but now you have a pretty solid base to work with. If you run into any problems, please consult the [Kedro documentation](https://kedro.readthedocs.io).

## Thanks for supporting contributions
[Dmitry Vukolov](https://github.com/dvukolov), [Jo Stichbury](https://github.com/stichbury), [Angus Williams](https://github.com/awqb), [Deepyaman Datta](https://github.com/deepyaman), [Mayur Chougule](https://github.com/mmchougule), [Marat Kopytjuk](https://github.com/kopytjuk), [Evan Miller](https://github.com/evanmiller29), [Yusuke Minami](https://github.com/Minyus)

# 0.14.3

## Major features and improvements
* Tab completion for catalog datasets in `ipython` or `jupyter` sessions. (Thank you [@datajoely](https://github.com/datajoely) and [@WaylonWalker](https://github.com/WaylonWalker))
* Added support for transcoding, an ability to decouple loading/saving mechanisms of a dataset from its storage location, denoted by adding '@' to the dataset name.
* Datasets have a new `release` function that instructs them to free any cached data. The runners will call this when the dataset is no longer needed downstream.

## Bug fixes and other changes
* Add support for pipeline nodes made up from partial functions.
* Expand user home directory `~` for TextLocalDataSet (see issue #19).
* Add a `short_name` property to `Node`s for a display-friendly (but not necessarily unique) name.
* Add Kedro project loader for IPython: `extras/kedro_project_loader.py`.
* Fix source file encoding issues with Python 3.5 on Windows.
* Fix local project source not having priority over the same source installed as a package, leading to local updates not being recognised.

## Breaking changes to the API
* Remove the max_loads argument from the `MemoryDataSet` constructor and from the `AbstractRunner.create_default_data_set` method.

## Thanks for supporting contributions
[Joel Schwarzmann](https://github.com/datajoely), [Alex Kalmikov](https://github.com/kalexqb)

# 0.14.2

## Major features and improvements
* Added Data Set transformer support in the form of AbstractTransformer and DataCatalog.add_transformer.

## Breaking changes to the API
* Merged the `ExistsMixin` into `AbstractDataSet`.
* `Pipeline.node_dependencies` returns a dictionary keyed by node, with sets of parent nodes as values; `Pipeline` and `ParallelRunner` were refactored to make use of this for topological sort for node dependency resolution and running pipelines respectively.
* `Pipeline.grouped_nodes` returns a list of sets, rather than a list of lists.

## Thanks for supporting contributions

[Darren Gallagher](https://github.com/dazzag24), [Zain Patel](https://github.com/mzjp2)

# 0.14.1

## Major features and improvements
* New I/O module `HDFS3DataSet`.

## Bug fixes and other changes
* Improved API docs.
* Template `run.py` will throw a warning instead of error if `credentials.yml`
  is not present.

## Breaking changes to the API
None


# 0.14.0

The initial release of Kedro.


## Thanks for supporting contributions

Jo Stichbury, Aris Valtazanos, Fabian Peters, Guilherme Braccialli, Joel Schwarzmann, Miguel Beltre, Mohammed ElNabawy, Deepyaman Datta, Shubham Agrawal, Oleg Andreyev, Mayur Chougule, William Ashford, Ed Cannon, Nikhilesh Nukala, Sean Bailey, Vikram Tegginamath, Thomas Huijskens, Musa Bilal

We are also grateful to everyone who advised and supported us, filed issues or helped resolve them, asked and answered questions and were part of inspiring discussions.<|MERGE_RESOLUTION|>--- conflicted
+++ resolved
@@ -23,13 +23,9 @@
 ## Major features and improvements
 
 ## Bug fixes and other changes
-<<<<<<< HEAD
 
 * Bumped `pyyaml` upper-bound to make Kedro compatible with the [pyodide](https://pyodide.org/en/stable/usage/loading-packages.html#micropip) stack.
-* Updated Starter template to use `myst_parser` instead of `recommonmark`
-=======
 * Updated project template's Sphinx configuration to use `myst_parser` instead of `recommonmark`.
->>>>>>> 3fcf0fac
 
 ## Upcoming deprecations for Kedro 0.19.0
 * `kedro.extras.ColorHandler` will be removed in 0.19.0.
