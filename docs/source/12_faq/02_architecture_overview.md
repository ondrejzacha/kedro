# Kedro architecture overview

```eval_rst
.. note::  This documentation is based on ``Kedro 0.17.4``. If you spot anything that is incorrect then please create an `issue <https://github.com/quantumblacklabs/kedro/issues>`_ or pull request.
```

![Kedro architecture diagram](../meta/images/kedro_architecture.png)

At a high level, Kedro consists of five main parts:

### Kedro project

As a data pipeline developer, you will interact with a Kedro project, which consists of:

* The **`conf/`** directory, which contains configuration for the project, such as data catalog configuration, parameters, etc.
* The **`src`** directory, which contains the source code for the project, including:
  * The **`pipeline`**  directory, which contains the source code for your pipeline.
  * **`settings.py`** file contains the settings for the project, such as library component registration, custom hooks registration, etc.
  * **`hooks.py`**, which contains custom [Hooks implementations](../07_extend_kedro/02_hooks) in the project, including both registration hooks and extension hooks.
<<<<<<< HEAD
  * **`cli.py`** file contains project specific CLI commands (e.g., `kedro run`, `kedro test`, etc.).
  * **`pipeline_registry.py`** file defines the project pipelines, i.e. pipelines that can be run using `kedro run --pipeline`.
  * **`__main__.py`** file serves as the main entry point of the project in [package mode](../03_tutorial/05_package_a_project.md#package-your-project).
=======
  * **`run.py`** file serves as the main entry point of the project in [package mode](../03_tutorial/05_package_a_project.md#package-your-project).
>>>>>>> f2949517
* **`pyproject.toml`** identifies the project root by providing project metadata, including:
  * `package_name`: A valid Python package name for your project package
  * `project_name`: A human readable name for your project
  * `project_version`: Kedro version with which the project was generated

### Kedro starter

You can use a [Kedro starter](../02_get_started/06_starters) to generate a Kedro project that contains boilerplate  code. We maintain a set of [official starters](https://github.com/quantumblacklabs/kedro-starters/) but you can also use a custom starter of your choice.

### Kedro library

Kedro library consists of independent units, each responsible for one aspect of computation in a data pipeline:

* **`Config Loader`** provides utility to parse and load configuration defined in a Kedro project.
* **`Pipeline`** provides a collection of abstractions to model data pipelines.
* **`Runner`** provides an abstraction for different execution strategy of a data pipeline.
* **`I/O`** provides a collection of abstractions to handle I/O in a project, including `DataCatalog` and many `DataSet` implementations.

### Kedro framework

Kedro framework serves as the interface between a Kedro project and Kedro library components. The major building blocks of the Kedro framework include:

* **`Session`** is responsible for managing the lifecycle of a Kedro run.
* **`Context`** holds the configuration and Kedro's main functionality, and also serves as the main entry point for interactions with core library components.
* **`Hooks`** defines all hook specifications available to extend Kedro.
* **`CLI`** defines built-in Kedro CLI commands and utilities to load custom CLI commands from plugins.

### Kedro extension

You can also extend Kedro behaviour in your project using a Kedro extension, which can be a custom starter, a Python library with extra hooks implemenations, extra CLI commands such as [Kedro-Viz](https://github.com/quantumblacklabs/kedro-viz) or a custom library component implementation.<|MERGE_RESOLUTION|>--- conflicted
+++ resolved
@@ -17,13 +17,8 @@
   * The **`pipeline`**  directory, which contains the source code for your pipeline.
   * **`settings.py`** file contains the settings for the project, such as library component registration, custom hooks registration, etc.
   * **`hooks.py`**, which contains custom [Hooks implementations](../07_extend_kedro/02_hooks) in the project, including both registration hooks and extension hooks.
-<<<<<<< HEAD
-  * **`cli.py`** file contains project specific CLI commands (e.g., `kedro run`, `kedro test`, etc.).
   * **`pipeline_registry.py`** file defines the project pipelines, i.e. pipelines that can be run using `kedro run --pipeline`.
   * **`__main__.py`** file serves as the main entry point of the project in [package mode](../03_tutorial/05_package_a_project.md#package-your-project).
-=======
-  * **`run.py`** file serves as the main entry point of the project in [package mode](../03_tutorial/05_package_a_project.md#package-your-project).
->>>>>>> f2949517
 * **`pyproject.toml`** identifies the project root by providing project metadata, including:
   * `package_name`: A valid Python package name for your project package
   * `project_name`: A human readable name for your project
