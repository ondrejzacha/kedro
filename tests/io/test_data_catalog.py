--- conflicted
+++ resolved
@@ -320,15 +320,12 @@
         data_catalog.confirm("mocked")
         mock_ds.confirm.assert_called_once_with()
         assert caplog.record_tuples == [
-<<<<<<< HEAD
-            ("kedro.io.data_catalog", logging.INFO, "Confirming dataset 'mocked'")
-=======
+
             (
                 "kedro.io.data_catalog",
                 logging.INFO,
                 "Confirming dataset [dark_orange]mocked[/dark_orange]",
             )
->>>>>>> 48d5a90f
         ]
 
     @pytest.mark.parametrize(
@@ -527,11 +524,7 @@
             (
                 "kedro.io.data_catalog",
                 logging.INFO,
-<<<<<<< HEAD
-                "Confirming dataset 'ds_to_confirm'",
-=======
                 "Confirming dataset [dark_orange]ds_to_confirm[/dark_orange]",
->>>>>>> 48d5a90f
             )
         ]
         mock_confirm.assert_called_once_with()
