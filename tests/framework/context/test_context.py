import configparser
import json
import logging
import re
import textwrap
from pathlib import Path, PurePath, PurePosixPath, PureWindowsPath
from typing import Any, Dict

import pandas as pd
import pytest
import toml
import yaml
<<<<<<< HEAD
from omegaconf import OmegaConf
=======
from attrs.exceptions import FrozenInstanceError
>>>>>>> d908a80c
from pandas.util.testing import assert_frame_equal

from kedro import __version__ as kedro_version
from kedro.config import ConfigLoader, MissingConfigException
from kedro.framework.context import KedroContext
from kedro.framework.context.context import (
    _convert_paths_to_absolute_posix,
    _is_relative_path,
    _update_nested_dict,
    _validate_layers_for_transcoding,
)
from kedro.framework.hooks import _create_hook_manager
from kedro.framework.project import (
    ValidationError,
    _ProjectSettings,
    configure_project,
    pipelines,
)

MOCK_PACKAGE_NAME = "mock_package_name"


class BadCatalog:  # pylint: disable=too-few-public-methods
    """
    Catalog class that doesn't subclass `DataCatalog`, for testing only.
    """


def _write_yaml(filepath: Path, config: Dict):
    filepath.parent.mkdir(parents=True, exist_ok=True)
    yaml_str = yaml.dump(config)
    filepath.write_text(yaml_str)


def _write_toml(filepath: Path, config: Dict):
    filepath.parent.mkdir(parents=True, exist_ok=True)
    toml_str = toml.dumps(config)
    filepath.write_text(toml_str)


def _write_json(filepath: Path, config: Dict):
    filepath.parent.mkdir(parents=True, exist_ok=True)
    json_str = json.dumps(config)
    filepath.write_text(json_str)


def _write_dummy_ini(filepath: Path):
    filepath.parent.mkdir(parents=True, exist_ok=True)
    config = configparser.ConfigParser()
    config["prod"] = {"url": "postgresql://user:pass@url_prod/db"}
    config["staging"] = {"url": "postgresql://user:pass@url_staging/db"}
    with filepath.open("wt") as configfile:  # save
        config.write(configfile)


@pytest.fixture
def base_config(tmp_path):
    cars_filepath = (tmp_path / "cars.csv").as_posix()
    trains_filepath = (tmp_path / "trains.csv").as_posix()

    return {
        "trains": {"type": "pandas.CSVDataSet", "filepath": trains_filepath},
        "cars": {
            "type": "pandas.CSVDataSet",
            "filepath": cars_filepath,
            "save_args": {"index": True},
        },
    }


@pytest.fixture
def local_config(tmp_path):
    cars_filepath = (tmp_path / "cars.csv").as_posix()
    boats_filepath = (tmp_path / "boats.csv").as_posix()
    # use one dataset with a relative filepath
    horses_filepath = "horses.csv"
    return {
        "cars": {
            "type": "pandas.CSVDataSet",
            "filepath": cars_filepath,
            "save_args": {"index": False},
            "versioned": True,
        },
        "boats": {
            "type": "pandas.CSVDataSet",
            "filepath": boats_filepath,
            "versioned": True,
            "layer": "raw",
        },
        "horses": {
            "type": "pandas.CSVDataSet",
            "filepath": horses_filepath,
            "versioned": True,
        },
    }


@pytest.fixture(params=[None])
def env(request):
    return request.param


@pytest.fixture
def prepare_project_dir(tmp_path, base_config, local_config, env):
    env = "local" if env is None else env
    proj_catalog = tmp_path / "conf" / "base" / "catalog.yml"
    env_catalog = tmp_path / "conf" / str(env) / "catalog.yml"
    env_credentials = tmp_path / "conf" / str(env) / "credentials.yml"
    parameters = tmp_path / "conf" / "base" / "parameters.json"
    db_config_path = tmp_path / "conf" / "base" / "db.ini"
    project_parameters = {"param1": 1, "param2": 2, "param3": {"param4": 3}}
    _write_yaml(proj_catalog, base_config)
    _write_yaml(env_catalog, local_config)
    _write_yaml(env_credentials, local_config)
    _write_json(parameters, project_parameters)
    _write_dummy_ini(db_config_path)

    _write_toml(tmp_path / "pyproject.toml", pyproject_toml_payload)


@pytest.fixture
def mock_settings_file_bad_data_catalog_class(tmpdir):
    mock_settings_file = tmpdir.join("mock_settings_file.py")
    mock_settings_file.write(
        textwrap.dedent(
            f"""
            from {__name__} import BadCatalog
            DATA_CATALOG_CLASS = BadCatalog
            """
        )
    )
    return mock_settings_file


@pytest.fixture(autouse=True)
def mock_settings(mocker):
    mocked_settings = _ProjectSettings()
    mocker.patch("kedro.framework.session.session.settings", mocked_settings)
    return mocker.patch("kedro.framework.project.settings", mocked_settings)


@pytest.fixture
def dummy_dataframe():
    return pd.DataFrame({"col1": [1, 2], "col2": [4, 5], "col3": [5, 6]})


expected_message_middle = (
    "There are 2 nodes that have not run.\n"
    "You can resume the pipeline run by adding the following "
    "argument to your previous command:\n"
    '  --from-nodes "nodes3"'
)

expected_message_head = (
    "There are 4 nodes that have not run.\n"
    "You can resume the pipeline run by adding the following "
    "argument to your previous command:\n"
)

pyproject_toml_payload = {
    "tool": {
        "kedro": {
            "project_name": "mock_project_name",
            "kedro_init_version": kedro_version,
            "package_name": MOCK_PACKAGE_NAME,
        }
    }
}


@pytest.fixture(params=[None])
def extra_params(request):
    return request.param


@pytest.fixture
def dummy_context(
    tmp_path, prepare_project_dir, env, extra_params
):  # pylint: disable=unused-argument
    configure_project(MOCK_PACKAGE_NAME)
    config_loader = ConfigLoader(str(tmp_path / "conf"), env=env)
    context = KedroContext(
        MOCK_PACKAGE_NAME,
        str(tmp_path),
        config_loader=config_loader,
        hook_manager=_create_hook_manager(),
        env=env,
        extra_params=extra_params,
    )

    yield context
    pipelines.configure()


class TestKedroContext:
    def test_attributes(self, tmp_path, dummy_context):
        assert isinstance(dummy_context.project_path, Path)
        assert dummy_context.project_path == tmp_path.resolve()

    def test_immutable_instance(self, dummy_context):
        with pytest.raises(FrozenInstanceError):
            dummy_context.catalog = 1

    def test_get_catalog_always_using_absolute_path(self, dummy_context):
        config_loader = dummy_context.config_loader
        conf_catalog = config_loader.get("catalog*")

        # even though the raw configuration uses relative path
        assert conf_catalog["horses"]["filepath"] == "horses.csv"

        # the catalog and its dataset should be loaded using absolute path
        # based on the project path
        catalog = dummy_context._get_catalog()
        ds_path = catalog._data_sets["horses"]._filepath
        assert PurePath(ds_path.as_posix()).is_absolute()
        assert (
            ds_path.as_posix() == (dummy_context.project_path / "horses.csv").as_posix()
        )

    def test_get_catalog_validates_layers(self, dummy_context, mocker):
        mock_validate = mocker.patch(
            "kedro.framework.context.context._validate_layers_for_transcoding"
        )
        catalog = dummy_context.catalog

        mock_validate.assert_called_once_with(catalog)

    def test_catalog(self, dummy_context, dummy_dataframe):
        assert dummy_context.catalog.layers == {"raw": {"boats"}}
        dummy_context.catalog.save("cars", dummy_dataframe)
        reloaded_df = dummy_context.catalog.load("cars")
        assert_frame_equal(reloaded_df, dummy_dataframe)

    def test_wrong_catalog_type(self, mock_settings_file_bad_data_catalog_class):
        pattern = (
            "Invalid value 'tests.framework.context.test_context.BadCatalog' received "
            "for setting 'DATA_CATALOG_CLASS'. "
            "It must be a subclass of 'kedro.io.data_catalog.DataCatalog'."
        )
        mock_settings = _ProjectSettings(
            settings_file=str(mock_settings_file_bad_data_catalog_class)
        )
        with pytest.raises(ValidationError, match=re.escape(pattern)):
            assert mock_settings.DATA_CATALOG_CLASS

    @pytest.mark.parametrize(
        "extra_params",
        [None, {}, {"foo": "bar", "baz": [1, 2], "qux": None}],
        indirect=True,
    )
    def test_params(self, dummy_context, extra_params):
        extra_params = extra_params or {}
        expected = {"param1": 1, "param2": 2, "param3": {"param4": 3}, **extra_params}
        assert dummy_context.params == expected

    @pytest.mark.parametrize(
        "param,expected",
        [("params:param3", {"param4": 3}), ("params:param3.param4", 3)],
    )
    def test_nested_params(self, param, expected, dummy_context):
        param = dummy_context.catalog.load(param)
        assert param == expected

    @pytest.mark.parametrize(
        "extra_params",
        [None, {}, {"foo": "bar", "baz": [1, 2], "qux": None}],
        indirect=True,
    )
    def test_params_missing(self, mocker, extra_params, dummy_context):
        mock_config_loader = mocker.patch("kedro.config.ConfigLoader.get")
        mock_config_loader.side_effect = MissingConfigException("nope")
        extra_params = extra_params or {}

        pattern = "Parameters not found in your Kedro project config"
        with pytest.warns(UserWarning, match=pattern):
            actual = dummy_context.params
        assert actual == extra_params

    @pytest.mark.parametrize("env", ["custom_env"], indirect=True)
    def test_custom_env(self, dummy_context, env):
        assert dummy_context.env == env

    def test_missing_parameters(self, tmp_path, dummy_context):
        parameters = tmp_path / "conf" / "base" / "parameters.json"
        parameters.unlink()

        pattern = "Parameters not found in your Kedro project config."
        with pytest.warns(UserWarning, match=re.escape(pattern)):
            _ = dummy_context.catalog

    def test_missing_credentials(self, dummy_context, caplog):
        caplog.set_level(logging.DEBUG, logger="kedro")

        env_credentials = (
            dummy_context.project_path / "conf" / "local" / "credentials.yml"
        )
        env_credentials.unlink()

        _ = dummy_context.catalog

        # check the logs
        log_messages = [record.getMessage() for record in caplog.records]
        expected_msg = "Credentials not found in your Kedro project config."
        assert any(expected_msg in log_message for log_message in log_messages)


@pytest.mark.parametrize(
    "path_string,expected",
    [
        # remote paths shouldn't be relative paths
        ("s3://", False),
        ("gcp://path/to/file.json", False),
        # windows absolute path shouldn't relative paths
        ("C:\\path\\to\\file.json", False),
        ("C:", False),
        ("C:/Windows/", False),
        # posix absolute path shouldn't be relative paths
        ("/tmp/logs/info.log", False),
        ("/usr/share", False),
        # test relative paths
        ("data/01_raw/data.json", True),
        ("logs/info.log", True),
        ("logs\\error.txt", True),
        ("data", True),
    ],
)
def test_is_relative_path(path_string: str, expected: bool):
    assert _is_relative_path(path_string) == expected


def test_convert_paths_raises_error_on_relative_project_path():
    path = Path("relative") / "path"

    pattern = f"project_path must be an absolute path. Received: {path}"
    with pytest.raises(ValueError, match=re.escape(pattern)):
        _convert_paths_to_absolute_posix(project_path=path, conf_dictionary={})


@pytest.mark.parametrize(
    "project_path,input_conf,expected",
    [
        (
            PurePosixPath("/tmp"),
            {"handler": {"filename": "logs/info.log"}},
            {"handler": {"filename": "/tmp/logs/info.log"}},
        ),
        (
            PurePosixPath("/User/kedro"),
            {"my_dataset": {"filepath": "data/01_raw/dataset.json"}},
            {"my_dataset": {"filepath": "/User/kedro/data/01_raw/dataset.json"}},
        ),
        (
            PureWindowsPath("C:\\kedro"),
            {"my_dataset": {"path": "data/01_raw/dataset.json"}},
            {"my_dataset": {"path": "C:/kedro/data/01_raw/dataset.json"}},
        ),
        # test: the function shouldn't modify paths for key not associated with filepath
        (
            PurePosixPath("/User/kedro"),
            {"my_dataset": {"fileurl": "relative/url"}},
            {"my_dataset": {"fileurl": "relative/url"}},
        ),
    ],
)
def test_convert_paths_to_absolute_posix_for_all_known_filepath_keys(
    project_path: Path, input_conf: Dict[str, Any], expected: Dict[str, Any]
):
    assert _convert_paths_to_absolute_posix(project_path, input_conf) == expected


@pytest.mark.parametrize(
    "project_path,input_conf,expected",
    [
        (
            PurePosixPath("/tmp"),
            {"handler": {"filename": "/usr/local/logs/info.log"}},
            {"handler": {"filename": "/usr/local/logs/info.log"}},
        ),
        (
            PurePosixPath("/User/kedro"),
            {"my_dataset": {"filepath": "s3://data/01_raw/dataset.json"}},
            {"my_dataset": {"filepath": "s3://data/01_raw/dataset.json"}},
        ),
    ],
)
def test_convert_paths_to_absolute_posix_not_changing_non_relative_path(
    project_path: Path, input_conf: Dict[str, Any], expected: Dict[str, Any]
):
    assert _convert_paths_to_absolute_posix(project_path, input_conf) == expected


@pytest.mark.parametrize(
    "project_path,input_conf,expected",
    [
        (
            PureWindowsPath("D:\\kedro"),
            {"my_dataset": {"path": r"C:\data\01_raw\dataset.json"}},
            {"my_dataset": {"path": "C:/data/01_raw/dataset.json"}},
        )
    ],
)
def test_convert_paths_to_absolute_posix_converts_full_windows_path_to_posix(
    project_path: Path, input_conf: Dict[str, Any], expected: Dict[str, Any]
):
    assert _convert_paths_to_absolute_posix(project_path, input_conf) == expected


@pytest.mark.parametrize(
    "layers",
    [
        {"raw": {"A"}, "interm": {"B", "C"}},
        {"raw": {"A"}, "interm": {"B@2", "B@1"}},
        {"raw": {"C@1"}, "interm": {"A", "B@1", "B@2", "B@3"}},
    ],
)
def test_validate_layers(layers, mocker):
    mock_catalog = mocker.MagicMock()
    mock_catalog.layers = layers

    _validate_layers_for_transcoding(mock_catalog)  # it shouldn't raise any error


@pytest.mark.parametrize(
    "layers,conflicting_datasets",
    [
        ({"raw": {"A", "B@1"}, "interm": {"B@2"}}, ["B@2"]),
        ({"raw": {"A"}, "interm": {"B@1", "B@2"}, "prm": {"B@3"}}, ["B@3"]),
        (
            {
                "raw": {"A@1"},
                "interm": {"B@1", "B@2"},
                "prm": {"B@3", "B@4"},
                "other": {"A@2"},
            },
            ["A@2", "B@3", "B@4"],
        ),
    ],
)
def test_validate_layers_error(layers, conflicting_datasets, mocker):
    mock_catalog = mocker.MagicMock()
    mock_catalog.layers = layers
    error_str = ", ".join(conflicting_datasets)

    pattern = (
        f"Transcoded datasets should have the same layer. "
        f"Mismatch found for: {error_str}"
    )
    with pytest.raises(ValueError, match=re.escape(pattern)):
        _validate_layers_for_transcoding(mock_catalog)


@pytest.mark.parametrize(
    "old_dict, new_dict, expected",
    [
        (
            {
                "a": 1,
                "b": 2,
                "c": {
                    "d": 3,
                },
            },
            {"c": {"d": 5, "e": 4}},
            {
                "a": 1,
                "b": 2,
                "c": {"d": 5, "e": 4},
            },
        ),
        ({"a": 1}, {"b": 2}, {"a": 1, "b": 2}),
        ({"a": 1, "b": 2}, {"b": 3}, {"a": 1, "b": 3}),
        (
            {"a": {"a.a": 1, "a.b": 2, "a.c": {"a.c.a": 3}}},
            {"a": {"a.c": {"a.c.b": 4}}},
            {"a": {"a.a": 1, "a.b": 2, "a.c": {"a.c.a": 3, "a.c.b": 4}}},
        ),
        (
            {"a": OmegaConf.create({"b": 1}), "x": 3},
            {"a": {"c": 2}},
            {"a": {"b": 1, "c": 2}, "x": 3},
        ),
    ],
)
def test_update_nested_dict(old_dict: Dict, new_dict: Dict, expected: Dict):
    _update_nested_dict(old_dict, new_dict)  # _update_nested_dict change dict in place
    assert old_dict == expected<|MERGE_RESOLUTION|>--- conflicted
+++ resolved
@@ -10,11 +10,8 @@
 import pytest
 import toml
 import yaml
-<<<<<<< HEAD
 from omegaconf import OmegaConf
-=======
 from attrs.exceptions import FrozenInstanceError
->>>>>>> d908a80c
 from pandas.util.testing import assert_frame_equal
 
 from kedro import __version__ as kedro_version
