--- conflicted
+++ resolved
@@ -20,12 +20,7 @@
     "dynaconf>=3.1.2,<4.0",
     "fsspec>=2021.4",
     "gitpython>=3.0",
-<<<<<<< HEAD
-    "importlib_metadata>=3.6,<5.0; python_version < '3.8'",  # The "selectable" entry points were introduced in `importlib_metadata` 3.6 and Python 3.10. Bandit on Python 3.7 relies on a library with `importlib_metadata` < 5.0
     "importlib-metadata>=3.6,<8.0; python_version >= '3.8'",
-=======
-    "importlib-metadata>=3.6,<7.0; python_version >= '3.8'",
->>>>>>> 5f24e859
     "importlib_resources>=1.3,<7.0",  # The `files()` API was introduced in `importlib_resources` 1.3 and Python 3.9.
     "jmespath>=0.9.5",
     "kedro-datasets",
